# This file is part of the ISIS IBEX application.
# Copyright (C) 2012-2016 Science & Technology Facilities Council.
# All rights reserved.
#
# This program is distributed in the hope that it will be useful.
# This program and the accompanying materials are made available under the
# terms of the Eclipse Public License v1.0 which accompanies this distribution.
# EXCEPT AS EXPRESSLY SET FORTH IN THE ECLIPSE PUBLIC LICENSE V1.0, THE PROGRAM
# AND ACCOMPANYING MATERIALS ARE PROVIDED ON AN "AS IS" BASIS, WITHOUT WARRANTIES
# OR CONDITIONS OF ANY KIND.  See the Eclipse Public License v1.0 for more details.
#
# You should have received a copy of the Eclipse Public License v1.0
# along with this program; if not, you can obtain a copy from
# https://www.eclipse.org/org/documents/epl-v10.php or
# http://opensource.org/licenses/eclipse-1.0.php
"""
Utilities for running block server and related ioc's.
"""
<<<<<<< HEAD
=======
import six
>>>>>>> 6c553a34
import time
import zlib
import re
import json
import codecs
import binascii
from xml.etree import ElementTree
from server_common.loggers.logger import Logger
from server_common.common_exceptions import MaxAttemptsExceededException


# Default to base class - does not actually log anything
LOGGER = Logger()


class SEVERITY(object):
    """
    Standard message severities.
    """
    INFO = "INFO"
    MINOR = "MINOR"
    MAJOR = "MAJOR"


def char_waveform(length):
    """
    Helper function for creating a char waveform PV.

    Args:
        length: The length of the array.

    Return:
        The dictionary to add to the PVDB.
    """
    return {'type': 'char', 'count': length, 'value': [0]}


def set_logger(logger):
    """Sets the logger used by the print_and_log function.

    Args:
        logger (Logger): The logger to use. Must inherit from Logger.
    """
    global LOGGER
    LOGGER = logger


def print_and_log(message, severity=SEVERITY.INFO, src="BLOCKSVR"):
    """Prints the specified message to the console and writes it to the log.

    Args:
        message (string): The message to log
        severity (string, optional): Gives the severity of the message. Expected serverities are MAJOR, MINOR and INFO.
                                    Default severity is INFO.
        src (string, optional): Gives the source of the message. Default source is BLOCKSVR.
    """
    message = "[{:.2f}] {}: {}".format(time.time(), severity, message)
    print(message)
    LOGGER.write_to_log(message, severity, src)


def compress_and_hex(value):
    """Compresses the inputted string and encodes it as hex.

    Args:
        value (str): The string to be compressed
    Returns:
        bytes : A compressed and hexed version of the inputted string
    """
    assert type(value) == str, \
        "Non-str argument passed to compress_and_hex, maybe Python 2/3 compatibility issue\n" \
        "Argument was type {} with value {}".format(value.__class__.__name__, value)
    compr = zlib.compress(bytes(value) if six.PY2 else bytes(value, "utf-8"))
    return binascii.hexlify(compr)


def dehex_and_decompress(value):
    """Decompresses the inputted string, assuming it is in hex encoding.

    Args:
        value (bytes): The string to be decompressed, encoded in hex

    Returns:
        bytes : A decompressed version of the inputted string
    """
    assert type(value) == bytes, \
        "Non-bytes argument passed to dehex_and_decompress, maybe Python 2/3 compatibility issue\n" \
        "Argument was type {} with value {}".format(value.__class__.__name__, value)
    return zlib.decompress(binascii.unhexlify(value))


def convert_to_json(value):
    """Converts the inputted object to JSON format.

    Args:
        value (obj): The object to be converted

    Returns:
        string : The JSON representation of the inputted object
    """
    return json.dumps(value)


def convert_from_json(value):
    """Converts the inputted string into a JSON object.

    Args:
        value (string): The JSON representation of an object

    Returns:
        obj : An object corresponding to the given string
    """
    return json.loads(value)


def parse_boolean(string):
    """Parses an xml true/false value to boolean

    Args:
        string (string): String containing the xml representation of true/false

    Returns:
        bool : A python boolean representation of the string

    Raises:
        ValueError : If the supplied string is not "true" or "false"
    """
    if string.lower() == "true":
        return True
    elif string.lower() == "false":
        return False
    else:
        raise ValueError(str(string) + ': Attribute must be "true" or "false"')


def value_list_to_xml(value_list, grp, group_tag, item_tag):
    """Converts a list of values to corresponding xml.

    Args:
        value_list (dist[str, dict[object, object]]): The dictionary of names and their values, values are in turn a
            dictonary of names and value {name: {parameter : value, parameter : value}}
        grp (ElementTree.SubElement): The SubElement object to append the list on to
        group_tag (string): The tag that corresponds to the group for the items given in the list e.g. macros
        item_tag (string): The tag that corresponds to each item in the list e.g. macro
    """
    xml_list = ElementTree.SubElement(grp, group_tag)
    if len(value_list) > 0:
        for n, c in value_list.items():
            xml_item = ElementTree.SubElement(xml_list, item_tag)
            xml_item.set("name", n)
            for cn, cv in c.items():
                xml_item.set(str(cn), str(cv))


def check_pv_name_valid(name):
    """Checks that text conforms to the ISIS PV naming standard

    Args:
        name (string): The text to be checked

    Returns:
        bool : True if text conforms to standard, False otherwise
    """
    if re.match(r"[A-Za-z0-9_]*", name) is None:
        return False
    return True


def create_pv_name(name, current_pvs, default_pv, limit=6, allow_colon=False):
    """Uses the given name as a basis for a valid PV.

    Args:
        name (string): The basis for the PV
        current_pvs (list): List of already allocated pvs
        default_pv (string): Basis for the PV if name is unreasonable, must be a valid PV name
        limit (integer): Character limit for the PV
        allow_colon (bool): If True, pv name is allowed to contain colons; if False, remove the colons

    Returns:
        string : A valid PV
    """
    pv_text = name.upper().replace(" ", "_")

    replacement_string = r'[^:a-zA-Z0-9_]' if allow_colon else r'\W'
    pv_text = re.sub(replacement_string, '', pv_text)

    # Check some edge cases of unreasonable names
    if re.search(r"[^0-9_]", pv_text) is None or pv_text == '':
        pv_text = default_pv

    # Cut down pvs to limit
    pv_text = pv_text[0:limit]

    # Make sure PVs are unique
    i = 1
    pv = pv_text

    # Append a number if the PV already exists
    while pv in current_pvs:
        if len(pv) > limit - 2:
            pv = pv[0:limit - 2]
        pv += format(i, '02d')
        i += 1

    return pv


def parse_xml_removing_namespace(file_path):
    """Creates an Element object from a given xml file, removing the namespace.

    Args:
        file_path (string): The location of the xml file

    Returns:
        Element : A object holding all the xml information
    """
    it = ElementTree.iterparse(file_path)
    for _, el in it:
        if ':' in el.tag:
            el.tag = el.tag.split('}', 1)[1]
    return it.root


def waveform_to_string(data):
    """
    Args:
        data: waveform as null terminated string

    Returns: waveform as a sting

    """
    output = ""
    for i in data:
        if i == 0:
            break
        output += six.unichr(i)
    return output


def ioc_restart_pending(ioc_pv, channel_access):
    """Check if a particular IOC is restarting. Assumes it has suitable restart PV

    Args:
        ioc_pv: The base PV for the IOC with instrument PV prefix
        channel_access (ChannelAccess): The channel access object to be used for accessing PVs

    Return
        bool: True if restarting, else False
    """
    return channel_access.caget(ioc_pv + ":RESTART", as_string=True) == "Busy"


def retry(max_attempts, interval, exception):
    """
    Attempt to perform a function a number of times in specified intervals before failing.

    Args:
        max_attempts: The maximum number of tries to execute the function
        interval: The retry interval
        exception: The type of exception to handle by retrying

    Returns:
        The input function wrapped in a retry loop

    """
    def _tags_decorator(func):
        def _wrapper(*args, **kwargs):
            attempts = 0
            ex = ValueError("Max attempts should be > 0, it is {}".format(max_attempts))
            while attempts < max_attempts:
                try:
                    return func(*args, **kwargs)
                except exception as ex:
                    attempts += 1
                    time.sleep(interval)

            raise MaxAttemptsExceededException(ex)
        return _wrapper
    return _tags_decorator


def remove_from_end(string, text_to_remove):
    """
    Remove a String from the end of a string if it exists
    Args:
        string (str): string to edit
        text_to_remove (str): the text to remove

    Returns: the string with the text removed

    """
    if string is not None and string.endswith(text_to_remove):
        return string[:-len(text_to_remove)]
    return string


def lowercase_and_make_unique(in_list):
    """
    Takes a collection of strings, and returns it with all strings lowercased and with duplicates removed.

    Args:
        in_list (List[str]): the collection of strings to operate on

    Returns:
        set[str]: the lowercased unique set of strings.
    """
    return {x.lower() for x in in_list}<|MERGE_RESOLUTION|>--- conflicted
+++ resolved
@@ -16,10 +16,7 @@
 """
 Utilities for running block server and related ioc's.
 """
-<<<<<<< HEAD
-=======
 import six
->>>>>>> 6c553a34
 import time
 import zlib
 import re
