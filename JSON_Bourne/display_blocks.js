var PORT = 60000

<<<<<<< HEAD
var showPrivate = true
var privateRunInfo = ["TITLE", "_USERNAME"]

function isInArray(list, elem) {
    return list.indexOf(elem) > -1;
}

function getBoolean(stringval) {
    bool = true
    if (stringval.toUpperCase() == "NO") {
        bool = false
    }
    return bool
=======
dictInstPV = {
    RUNSTATE: 'Run Status',
    RUNNUMBER: 'Run Number',
    _RBNUMBER: 'RB Number',
    _USERNAME: 'User(s)',
    TITLE: 'Title',
    TITLEDISP: 'Show Title',
    STARTTIME: 'Start Time',
    RUNDURATION: 'Total Run Time',
    RUNDURATION_PD: 'Period Run Time',
    GOODFRAMES: 'Good Frames (Total)',
    GOODFRAMES_PD: 'Good Frames (Period)',
    RAWFRAMES: 'Raw Frames (Total)',
    RAWFRAMES_PD: 'Raw Frames (Period)',
    PERIOD: 'Current Period',
    NUMPERIODS: 'Number of Periods',
    PERIODSEQ: 'Period Sequence',
    BEAMCURRENT: 'Beam Current',
    TOTALUAMPS: 'Total Uamps',
    COUNTRATE: 'Count Rate',
    DAEMEMORYUSED: 'DAE Memory Used',
    TOTALCOUNTS: 'Total DAE Counts',
    DAETIMINGSOURCE: 'DAE Timing Source',
    MONITORCOUNTS: 'Monitor Counts',
    MONITORSPECTRUM: 'Monitor Spectrum',
    MONITORFROM: 'Monitor From',
    MONITORTO: 'Monitor To',
    NUMTIMECHANNELS: 'Number of Time Channels',
    NUMSPECTRA: 'Number of Spectra'
>>>>>>> bbc208ab
}

$(document).ready(function() {
    $.getJSON("http://ndxdemo:" + PORT + "/", function(obj) {

        document.getElementById("inst_name").appendChild(document.createTextNode("DEMO"))
        document.getElementById("config_name").appendChild(document.createTextNode("Configuration: " + obj.config_name))

        // populate blocks list
        var group_titles = Object.keys(obj.groups)
        for (i = 0; i < group_titles.length; i++) {
            var title = group_titles[i]
            var block_titles = Object.keys(obj.groups[title])
            var nodeGroups = document.getElementById("groups")

            var nodeTitle = document.createElement("H3")
            nodeGroups.appendChild(nodeTitle)
            nodeTitle.appendChild(document.createTextNode(checkTitle(title)))

            var nodeBlockList = document.createElement("UL")
            nodeGroups.appendChild(nodeBlockList)

            var blockListStyle = document.createAttribute("style")
            blockListStyle.value = 'padding-left:20px'
            nodeBlockList.setAttributeNode(blockListStyle)

            for (j = 0; j < block_titles.length; j++) {
                var block_value = obj.groups[title][block_titles[j]]["value"]
                var status_text = obj.groups[title][block_titles[j]]["status"]
                var alarm = obj.groups[title][block_titles[j]]["alarm"]

                var nodeBlock = document.createElement("LI")
                var attColour = document.createAttribute("color")
                var nodeBlockText = document.createTextNode(block_titles[j] + ":\u00A0\u00A0")

                // write block name
                nodeBlock.appendChild(nodeBlockText)

                // write status if disconnected
                if (status_text == "Disconnected") {
                    var nodeBlockStatus = document.createElement("FONT")
                    attColour.value = "BlueViolet"
                    nodeBlockStatus.setAttributeNode(attColour)
                    nodeBlockStatus.appendChild(document.createTextNode(status_text.toUpperCase()))
                    nodeBlock.appendChild(nodeBlockStatus)
                }
                // write value if connected
                else {
                    nodeBlockText.nodeValue += block_value + "\u00A0\u00A0"
                    // write alarm status if active
                    if (!alarm.startsWith("null") && !alarm.startsWith("OK")) {
                        var nodeBlockAlarm = document.createElement("FONT")
                        attColour.value = "red"
                        nodeBlockAlarm.setAttributeNode(attColour)
                        nodeBlockAlarm.appendChild(document.createTextNode("(" + alarm + ")"))
                        nodeBlock.appendChild(nodeBlockAlarm)
                    }
                }
                nodeBlockList.appendChild(nodeBlock)
            }
        }

        // populate run information
        showPrivate = getBoolean(obj.inst_pvs["DISPLAY"]["value"])
        delete obj.inst_pvs["DISPLAY"]

        var instpv_titles = Object.keys(obj.inst_pvs)
        var nodeInstPVs = document.getElementById("inst_pvs")
        var nodeInstPVList = document.createElement("UL")
        nodeInstPVs.appendChild(nodeInstPVList)

        for (i = 0; i < instpv_titles.length; i++) {
            var title = instpv_titles[i]
            var value = obj.inst_pvs[title]["value"]
            var status_text = obj.inst_pvs[title]["status"]
            var alarm =  obj.inst_pvs[title]["alarm"]

            var nodePV = document.createElement("LI")
            var nodePVText = document.createTextNode(dictInstPV[title] + ":\u00A0\u00A0")
            var attColour = document.createAttribute("color")

            // write pv name
            nodePV.appendChild(nodePVText)

            // write status if disconnected
            if (status_text == "Disconnected") {
                var nodePVStatus = document.createElement("FONT")
                attColour.value = "BlueViolet"
                nodePVStatus.setAttributeNode(attColour)
                nodePVStatus.appendChild(document.createTextNode(status_text.toUpperCase()))
                nodePV.appendChild(nodePVStatus)
            // write value if connected
            } else if ((isInArray(privateRunInfo, instpv_titles[i])) && !showPrivate){
                var nodePVStatus = document.createElement("I")
                nodePVStatus.appendChild(document.createTextNode("Unavailable"))
                nodePV.appendChild(nodePVStatus)
            } else {
                nodePVText.nodeValue += value + "\u00A0\u00A0"
                // write alarm status if active
                if (!alarm.startsWith("null") && !alarm.startsWith("OK")) {
                    var nodePVAlarm = document.createElement("FONT")
                    attColour.value = "red"
                    nodePVAlarm.setAttributeNode(attColour)
                    nodePVAlarm.appendChild(document.createTextNode("(" + alarm + ")"))
                    nodePV.appendChild(nodePVAlarm)
                }
            }
        nodeInstPVList.appendChild(nodePV)
        }
    })
    // console.log(document)
})

function checkTitle(title){
    if (title === "NONE"){
        title = "OTHER"
    }
    return title
}<|MERGE_RESOLUTION|>--- conflicted
+++ resolved
@@ -1,20 +1,5 @@
 var PORT = 60000
 
-<<<<<<< HEAD
-var showPrivate = true
-var privateRunInfo = ["TITLE", "_USERNAME"]
-
-function isInArray(list, elem) {
-    return list.indexOf(elem) > -1;
-}
-
-function getBoolean(stringval) {
-    bool = true
-    if (stringval.toUpperCase() == "NO") {
-        bool = false
-    }
-    return bool
-=======
 dictInstPV = {
     RUNSTATE: 'Run Status',
     RUNNUMBER: 'Run Number',
@@ -44,7 +29,21 @@
     MONITORTO: 'Monitor To',
     NUMTIMECHANNELS: 'Number of Time Channels',
     NUMSPECTRA: 'Number of Spectra'
->>>>>>> bbc208ab
+}
+
+var showPrivate = true
+var privateRunInfo = ["TITLE", "_USERNAME"]
+
+function isInArray(list, elem) {
+    return list.indexOf(elem) > -1;
+}
+
+function getBoolean(stringval) {
+    bool = true
+    if (stringval.toUpperCase() == "NO") {
+        bool = false
+    }
+    return bool
 }
 
 $(document).ready(function() {
