# This file is part of the ISIS IBEX application.
# Copyright (C) 2012-2016 Science & Technology Facilities Council.
# All rights reserved.
#
# This program is distributed in the hope that it will be useful.
# This program and the accompanying materials are made available under the
# terms of the Eclipse Public License v1.0 which accompanies this distribution.
# EXCEPT AS EXPRESSLY SET FORTH IN THE ECLIPSE PUBLIC LICENSE V1.0, THE PROGRAM
# AND ACCOMPANYING MATERIALS ARE PROVIDED ON AN "AS IS" BASIS, WITHOUT WARRANTIES
# OR CONDITIONS OF ANY KIND.  See the Eclipse Public License v1.0 for more details.
#
# You should have received a copy of the Eclipse Public License v1.0
# along with this program; if not, you can obtain a copy from
# https://www.eclipse.org/org/documents/epl-v10.php or
# http://opensource.org/licenses/eclipse-1.0.php

import json
import zlib
import sys
import os
try:
    from server_common.channel_access import ChannelAccess as ca
except ImportError:
    sys.path.append(os.path.join(os.path.dirname(sys.path[0])))  # to allow server common from dir below
    from server_common.channel_access import ChannelAccess as ca


def compress_and_hex(value):
    compr = zlib.compress(value)
    return compr.encode('hex')


def dehex_and_decompress(value):
    return zlib.decompress(value.decode("hex"))


def set_env():
    epics_ca_addr_list = "EPICS_CA_ADDR_LIST"
    """ If we're not in an EPICS terminal, add the address list to the set of
    environment keys """
    if not epics_ca_addr_list in os.environ.keys():
        os.environ[epics_ca_addr_list] = "127.255.255.255 130.246.51.255"
    print(epics_ca_addr_list + " = " + str(os.environ.get(epics_ca_addr_list)))


def inst_dictionary(instrument_name, hostname_prefix="NDX", hostname=None, pv_prefix=None, is_scheduled=True):
    """
    Generate the instrument dictionary for the instrument list
    Args:
        instrument_name: instrument name
        hostname_prefix: prefix for hostname (defaults to NDX)
        hostname: whole host name overrides prefix, defaults to hostname_prefix + instrument name
        pv_prefix: the pv prefeix; default to IN:instrument_name
        is_scheduled: whether the instrument has scheduled users and so should have user details written to it; default to True

    Returns: dictionary for instrument

    """
    if hostname is not None:
        hostname_to_use = hostname
    else:
        hostname_to_use = hostname_prefix + instrument_name
    if pv_prefix is not None:
        pv_prefix_to_use = pv_prefix
    else:
        pv_prefix_to_use = "IN:{0}:".format(instrument_name)
    return {"name": instrument_name,
            "hostName": hostname_to_use,
            "pvPrefix": pv_prefix_to_use,
            "isScheduled": is_scheduled}


if __name__ == "__main__":
    set_env()

    # The PV address list
    pv_address = "CS:INSTLIST"

    # instrument list values to set (uses utility to return the dictionary but you can use a dictionary directly)
    instruments_list = [
        inst_dictionary("LARMOR"),
        inst_dictionary("ALF"),
        inst_dictionary("DEMO", is_scheduled=False),
        inst_dictionary("IMAT"),
        inst_dictionary("MUONFE", hostname_prefix="NDE", is_scheduled=False),
        inst_dictionary("ZOOM"),
        inst_dictionary("IRIS"),
        inst_dictionary("IRIS_SETUP", pv_prefix="IN:IRIS_S29:", is_scheduled=False),
        inst_dictionary("ENGINX_SETUP", pv_prefix="IN:ENGINX49:", is_scheduled=False),
        inst_dictionary("HRPD"),
        inst_dictionary("POLARIS"),
        inst_dictionary("VESUVIO"),
        inst_dictionary("ENGINX"),
        inst_dictionary("MERLIN"),
        inst_dictionary("RIKENFE", is_scheduled=False),
        inst_dictionary("SELAB", is_scheduled=False),
        inst_dictionary("EMMA-A", is_scheduled=False),
        inst_dictionary("SANDALS"),
        inst_dictionary("GEM"),
        inst_dictionary("MAPS"),
        inst_dictionary("OSIRIS"),
        inst_dictionary("INES"),
        inst_dictionary("TOSCA"),
        inst_dictionary("LOQ"),
        inst_dictionary("LET"),
        inst_dictionary("MARI"),
        inst_dictionary("CRISP"),
        inst_dictionary("SOFTMAT", is_scheduled=False),
        inst_dictionary("SURF"),
<<<<<<< HEAD
        inst_dictionary("DETMON", hostname_prefix="NDA", is_scheduled=False),
=======
        inst_dictionary("NIMROD"),
>>>>>>> 821f7af3
    ]

    new_value = json.dumps(instruments_list)
    new_value_compressed = compress_and_hex(new_value)

    ca.caput(pv_address, str(new_value_compressed), True)

    result_compr = ca.caget(pv_address, True)
    result = dehex_and_decompress(result_compr)

    print(result)

    if result != new_value:
        print("Warning! Entered value does not match new value.")
        print("Entered value: " + new_value)
        print("Actual value: " + result)
    else:
        print("Success! The PV now reads: {0}".format(result))<|MERGE_RESOLUTION|>--- conflicted
+++ resolved
@@ -107,11 +107,8 @@
         inst_dictionary("CRISP"),
         inst_dictionary("SOFTMAT", is_scheduled=False),
         inst_dictionary("SURF"),
-<<<<<<< HEAD
+        inst_dictionary("NIMROD"),
         inst_dictionary("DETMON", hostname_prefix="NDA", is_scheduled=False),
-=======
-        inst_dictionary("NIMROD"),
->>>>>>> 821f7af3
     ]
 
     new_value = json.dumps(instruments_list)
