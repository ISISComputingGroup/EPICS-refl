--- conflicted
+++ resolved
@@ -24,43 +24,21 @@
 
 
 class NotConfigFileException(Exception):
-<<<<<<< HEAD
     def __init__(self, message):
         super(Exception,self).__init__(message)
         self.message = message
+
 
 class ConfigurationIncompleteException(Exception):
     def __init__(self, message):
         super(Exception,self).__init__(message)
         self.message = message
 
+
 class ConfigurationInvalidUnderSchema(Exception):
     def __init__(self, message):
         super(Exception,self).__init__(message)
         self.message = message
-=======
-    def __init__(self, value):
-        self.value = value
-
-    def __str__(self):
-        return repr(self.value)
-
-
-class ConfigurationIncompleteException(Exception):
-    def __init__(self, value):
-        self.value = value
-
-    def __str__(self):
-        return repr(self.value)
-
-
-class ConfigurationInvalidUnderSchema(Exception):
-    def __init__(self, value):
-        self.value = value
-
-    def __str__(self):
-        return repr(self.value)
->>>>>>> 24365c98
 
 
 class ConfigurationSchemaChecker(object):
