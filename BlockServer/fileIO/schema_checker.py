--- conflicted
+++ resolved
@@ -3,12 +3,8 @@
 
 from lxml import etree
 
-<<<<<<< HEAD
-from BlockServer.core.constants import SCHEMA_FOR, COMPONENT_DIRECTORY, CONFIG_DIRECTORY, FILENAME_COMPONENTS
-=======
-from BlockServer.core.constants import SCHEMA_FOR, FILENAME_SUBCONFIGS
+from BlockServer.core.constants import SCHEMA_FOR, FILENAME_COMPONENTS
 from BlockServer.core.file_path_manager import FILEPATH_MANAGER
->>>>>>> 357fb4ee
 
 
 class NotConfigFileException(Exception):
@@ -68,15 +64,9 @@
         """Check the configuration file is schematically correct.
 
         Args:
-<<<<<<< HEAD
-            schema_folder (string) : The location of the schema files
-            config_xml_path (string) : The location of the configuration
-            is_component (bool) : Whether it is a component
-=======
             schema_folder (string): The location of the schema files
             config_xml_path (string): The location of the configuration
             is_subconfig (bool): Whether it is a component
->>>>>>> 357fb4ee
         """
         folder, file_name = string.rsplit(config_xml_path, os.sep, 1)
         if file_name in SCHEMA_FOR:
