--- conflicted
+++ resolved
@@ -26,16 +26,12 @@
 from server_common.utilities import print_and_log, compress_and_hex, create_pv_name, convert_to_json
 from BlockServer.fileIO.schema_checker import ConfigurationSchemaChecker
 from BlockServer.core.constants import DEFAULT_COMPONENT
-<<<<<<< HEAD
-
+from BlockServer.core.pv_names import BlockserverPVNames
 
 GET_CONFIG_PV = ":GET_CONFIG_DETAILS"
 GET_COMPONENT_PV = ":GET_COMPONENT_DETAILS"
 DEPENDENCIES_PV = ":DEPENDENCIES"
 CONFIG_CHANGED_PV = "CURR_CONFIG_CHANGED"
-=======
-from BlockServer.core.pv_names import BlockserverPVNames
->>>>>>> dcfc0cd2
 
 
 class InvalidDeleteException(Exception):
@@ -110,11 +106,7 @@
             value (bool): Whether the active configuration has changed or not
         """
         self._active_changed = value
-<<<<<<< HEAD
-        self._update_pv_value(CONFIG_CHANGED_PV, self.get_active_changed())
-=======
-        self._ca_server.updatePV(BlockserverPVNames.CURR_CONFIG_CHANGED, self.get_active_changed())
->>>>>>> dcfc0cd2
+        self._update_pv_value(BlockserverPVNames.CURR_CONFIG_CHANGED, self.get_active_changed())
 
     def _get_config_names(self):
         return self._get_file_list(os.path.abspath(self._conf_path))
@@ -209,31 +201,18 @@
             configs = self._comp_dependecncies[name]
         if name in self._component_metas.keys():
             # Check just in case component failed to load
-<<<<<<< HEAD
-            self._update_pv_value(self._component_metas[name].pv + DEPENDENCIES_PV,
-                                  compress_and_hex(json.dumps(configs)))
-
-    def _update_config_pv(self, name, data):
-        # Updates pvs with new data
-        self._update_pv_value(self._config_metas[name].pv + GET_CONFIG_PV, compress_and_hex(json.dumps(data)))
-
-    def _update_component_pv(self, name, data):
-        # Updates pvs with new data
-        self._update_pv_value(self._component_metas[name].pv + GET_COMPONENT_PV, compress_and_hex(json.dumps(data)))
-=======
             pv_name = BlockserverPVNames.get_dependencies_pv(self._component_metas[name].pv)
-            self._ca_server.updatePV(pv_name, compress_and_hex(json.dumps(configs)))
+            self._update_pv_value(pv_name, compress_and_hex(json.dumps(configs)))
 
     def _update_config_pv(self, name, data):
         # Updates pvs with new data
         pv_name = BlockserverPVNames.get_config_details_pv(self._config_metas[name].pv)
-        self._ca_server.updatePV(pv_name, compress_and_hex(json.dumps(data)))
+        self._update_pv_value(pv_name + GET_CONFIG_PV, compress_and_hex(json.dumps(data)))
 
     def _update_component_pv(self, name, data):
         # Updates pvs with new data
         pv_name = BlockserverPVNames.get_component_details_pv(self._component_metas[name].pv)
-        self._ca_server.updatePV(pv_name, compress_and_hex(json.dumps(data)))
->>>>>>> dcfc0cd2
+        self._update_pv_value(pv_name, compress_and_hex(json.dumps(data)))
 
     def update_a_config_in_list_filewatcher(self, config, is_component=False):
         """Updates the PVs associated with a configuration
@@ -346,12 +325,8 @@
                 if not lower_delete_list.issubset(self._config_metas.keys()):
                     raise InvalidDeleteException("Delete list contains unknown configurations")
                 for config in delete_list:
-<<<<<<< HEAD
-                    self._delete_pv(self._config_metas[config.lower()].pv + GET_CONFIG_PV)
-=======
                     pv_name = BlockserverPVNames.get_config_details_pv(self._config_metas[config.lower()].pv)
-                    self._ca_server.deletePV(pv_name)
->>>>>>> dcfc0cd2
+                    self._delete_pv(pv_name)
                     del self._config_metas[config.lower()]
                     self._remove_config_from_dependencies(config)
                 self._update_version_control_post_delete(self._conf_path, delete_list)  # Git is case sensitive
@@ -366,13 +341,8 @@
                 if not lower_delete_list.issubset(self._component_metas.keys()):
                     raise InvalidDeleteException("Delete list contains unknown components")
                 for comp in lower_delete_list:
-<<<<<<< HEAD
-                    self._delete_pv(self._component_metas[comp].pv + GET_COMPONENT_PV)
-                    self._delete_pv(self._component_metas[comp].pv + DEPENDENCIES_PV)
-=======
-                    self._ca_server.deletePV(BlockserverPVNames.get_component_details_pv(self._component_metas[comp].pv))
-                    self._ca_server.deletePV(BlockserverPVNames.get_dependencies_pv(self._component_metas[comp].pv))
->>>>>>> dcfc0cd2
+                    self._delete_pv(BlockserverPVNames.get_component_details_pv(self._component_metas[comp].pv))
+                    self._delete_pv(BlockserverPVNames.get_dependencies_pv(self._component_metas[comp].pv))
                     del self._component_metas[comp]
                 self._update_version_control_post_delete(self._comp_path, delete_list)
             self.update_monitors()
