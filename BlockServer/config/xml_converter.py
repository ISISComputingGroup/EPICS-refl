--- conflicted
+++ resolved
@@ -371,13 +371,8 @@
         """Populates the supplied dictionary of components based on an XML tree.
 
         Args:
-<<<<<<< HEAD
-            root_xml (ElementTree.Element) : The XML tree object
-            components (OrderedDict) : The components dictionary
-=======
             root_xml (ElementTree.Element): The XML tree object
-            subconfigs (OrderedDict): The components dictionary
->>>>>>> 357fb4ee
+            components (OrderedDict): The components dictionary
         """
         components_xml = root_xml.findall("./" + TAG_COMPONENT)
         for i in components_xml:
