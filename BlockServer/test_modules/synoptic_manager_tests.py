--- conflicted
+++ resolved
@@ -147,7 +147,7 @@
         self.assertTrue(self.bs.does_pv_exist(construct_pv_name(SYNOPTIC_1.upper())))
         self.assertTrue(self.bs.does_pv_exist(construct_pv_name(SYNOPTIC_2.upper())))
 
-    def test_delete_one_config(self):
+    def test_delete_one_synoptic(self):
         # Arrange
         self._create_a_synoptic(SYNOPTIC_1)
         self._create_a_synoptic(SYNOPTIC_2)
@@ -164,7 +164,7 @@
         self.assertFalse(self.bs.does_pv_exist(construct_pv_name(SYNOPTIC_1.upper())))
         self.assertTrue(self.bs.does_pv_exist(construct_pv_name(SYNOPTIC_2.upper())))
 
-    def test_delete_many_configs(self):
+    def test_delete_many_synoptics(self):
         # Arrange
         self._create_a_synoptic(SYNOPTIC_1)
         self._create_a_synoptic(SYNOPTIC_2)
@@ -180,21 +180,7 @@
         self.assertFalse(self.bs.does_pv_exist(construct_pv_name(SYNOPTIC_1.upper())))
         self.assertFalse(self.bs.does_pv_exist(construct_pv_name(SYNOPTIC_2.upper())))
 
-<<<<<<< HEAD
-    def test_delete_config_affects_filesystem(self):
-        # Arrange
-        # Act
-        self.sm.delete_synoptics([SYNOPTIC_1])
-
-        # Assert
-        synoptics = os.listdir(FILEPATH_MANAGER.synoptic_dir)
-        self.assertEqual(len(synoptics), 1)
-        self.assertTrue("synop2.xml" in synoptics)
-
     def test_cannot_delete_non_existent_synoptic(self):
-=======
-    def test_cannot_delete_non_existant_synoptic(self):
->>>>>>> d4a77ac8
         # Arrange
         self._create_a_synoptic(SYNOPTIC_1)
         self._create_a_synoptic(SYNOPTIC_2)
