--- conflicted
+++ resolved
@@ -59,29 +59,15 @@
 
 def _get_current_time():
     return datetime.strftime(datetime.now(), '%m/%d/%Y %H:%M:%S')
-
-<<<<<<< HEAD
-
-class TestRunControlSequence(unittest.TestCase):
-=======
->>>>>>> 06dd6623
+  
 
 class TestRunControlSequence(unittest.TestCase):
     def setUp(self):
         self.activech = MockActiveConfigHolder(MACROS)
         self.cs = MockChannelAccess()
         self.set_start_time_of_run_control()
-
-<<<<<<< HEAD
-        self.rcm = RunControlManager("", "", "", MockIocControl(
-            ""), self.activech, MockBlockServer(), self.cs, dummy_sleep_func)
-=======
-        def dummy_sleep_func(seconds):
-            return
-
         self.rcm = RunControlManager("", "", "", MockIocControl(""), self.activech, MockBlockServer(), self.cs,
                                      dummy_sleep_func)
->>>>>>> 06dd6623
 
     def set_start_time_of_run_control(self, start_time=_get_current_time()):
         PVS[MACROS["$(MYPVPREFIX)"] + RC_START_PV] = start_time
