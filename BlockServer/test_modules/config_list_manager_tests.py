--- conflicted
+++ resolved
@@ -1,18 +1,18 @@
-#This file is part of the ISIS IBEX application.
-#Copyright (C) 2012-2016 Science & Technology Facilities Council.
-#All rights reserved.
+# This file is part of the ISIS IBEX application.
+# Copyright (C) 2012-2016 Science & Technology Facilities Council.
+# All rights reserved.
 #
-#This program is distributed in the hope that it will be useful.
-#This program and the accompanying materials are made available under the
-#terms of the Eclipse Public License v1.0 which accompanies this distribution.
-#EXCEPT AS EXPRESSLY SET FORTH IN THE ECLIPSE PUBLIC LICENSE V1.0, THE PROGRAM 
-#AND ACCOMPANYING MATERIALS ARE PROVIDED ON AN "AS IS" BASIS, WITHOUT WARRANTIES 
-#OR CONDITIONS OF ANY KIND.  See the Eclipse Public License v1.0 for more details.
+# This program is distributed in the hope that it will be useful.
+# This program and the accompanying materials are made available under the
+# terms of the Eclipse Public License v1.0 which accompanies this distribution.
+# EXCEPT AS EXPRESSLY SET FORTH IN THE ECLIPSE PUBLIC LICENSE V1.0, THE PROGRAM
+# AND ACCOMPANYING MATERIALS ARE PROVIDED ON AN "AS IS" BASIS, WITHOUT WARRANTIES
+# OR CONDITIONS OF ANY KIND.  See the Eclipse Public License v1.0 for more details.
 #
-#You should have received a copy of the Eclipse Public License v1.0
-#along with this program; if not, you can obtain a copy from
-#https://www.eclipse.org/org/documents/epl-v10.php or 
-#http://opensource.org/licenses/eclipse-1.0.php
+# You should have received a copy of the Eclipse Public License v1.0
+# along with this program; if not, you can obtain a copy from
+# https://www.eclipse.org/org/documents/epl-v10.php or
+# http://opensource.org/licenses/eclipse-1.0.php
 
 import unittest
 import json
@@ -43,6 +43,11 @@
 
 CONFIG_PATH = "./test_configs/"
 SCHEMA_PATH = "./../../../../schema"
+
+GET_CONFIG_PV = "GET_CONFIG_DETAILS"
+GET_COMPONENT_PV = "GET_COMPONENT_DETAILS"
+DEPENDENCIES_PV = "DEPENDENCIES"
+CONFIG_CHANGED_PV = ":CURR_CONFIG_CHANGED"
 
 VALID_CONFIG = {
         "iocs": [{
@@ -124,7 +129,6 @@
     def test_initialisation_with_configs_in_directory_pv(self):
         self._create_configs(["TEST_CONFIG1", "TEST_CONFIG2"])
 
-<<<<<<< HEAD
         self.assertTrue(self.bs.does_pv_exist("TEST_CONFIG1:" + GET_CONFIG_PV))
         self.assertTrue(self.bs.does_pv_exist("TEST_CONFIG2:" + GET_CONFIG_PV))
         self.assertFalse(self.bs.does_pv_exist("TEST_CONFIG1:" + GET_COMPONENT_PV))
@@ -139,46 +143,6 @@
         self.assertTrue(self.bs.does_pv_exist("TEST_COMPONENT2:" + DEPENDENCIES_PV))
         self.assertFalse(self.bs.does_pv_exist("TEST_COMPONENT1:" + GET_CONFIG_PV))
         self.assertFalse(self.bs.does_pv_exist("TEST_COMPONENT2:" + GET_CONFIG_PV))
-=======
-        self.assertEqual(len(ms.pv_list), 3)
-        self.assertTrue(BlockserverPVNames.get_config_details_pv("TEST_CONFIG1") in ms.pv_list.keys())
-        self.assertTrue(BlockserverPVNames.get_config_details_pv("TEST_CONFIG2") in ms.pv_list.keys())
-        self.assertFalse(BlockserverPVNames.get_component_details_pv("TEST_CONFIG1") in ms.pv_list.keys())
-        self.assertFalse(BlockserverPVNames.get_component_details_pv("TEST_CONFIG2") in ms.pv_list.keys())
-
-    def test_initialisation_with_components_in_directory_pv(self):
-        create_components(["TEST_COMPONENT1", "TEST_COMPONENT2"])
-        self._create_ic()
-        ms = self.ms
-
-        self.assertEqual(len(ms.pv_list), 5)
-        self.assertTrue(BlockserverPVNames.get_component_details_pv("TEST_COMPONENT1") in ms.pv_list.keys())
-        self.assertTrue(BlockserverPVNames.get_component_details_pv("TEST_COMPONENT2") in ms.pv_list.keys())
-        self.assertTrue(BlockserverPVNames.get_dependencies_pv("TEST_COMPONENT1") in ms.pv_list.keys())
-        self.assertTrue(BlockserverPVNames.get_dependencies_pv("TEST_COMPONENT2") in ms.pv_list.keys())
-        self.assertFalse(BlockserverPVNames.get_config_details_pv("TEST_COMPONENT1") in ms.pv_list.keys())
-        self.assertFalse(BlockserverPVNames.get_config_details_pv("TEST_COMPONENT2") in ms.pv_list.keys())
-
-    def test_initialisation_pv_config_data(self):
-        create_configs(["TEST_CONFIG1", "TEST_CONFIG2"])
-        self._create_ic()
-        ms = self.ms
-        data = ms.pv_list.get(BlockserverPVNames.get_config_details_pv("TEST_CONFIG1"))
-        data = json.loads(dehex_and_decompress(data))
-
-        self.assertTrue("name" in data)
-        self.assertEqual(data["name"], "TEST_CONFIG1")
-        self._test_is_configuration_json(data, "TEST_CONFIG1")
-
-    def test_initialisation_pv_config_data(self):
-        create_components(["TEST_COMPONENT1", "TEST_COMPONENT2"])
-        self._create_ic()
-        ms = self.ms
-        data = ms.pv_list.get(BlockserverPVNames.get_component_details_pv("TEST_COMPONENT1"))
-        data = json.loads(dehex_and_decompress(data))
-
-        self._test_is_configuration_json(data, "TEST_COMPONENT1")
->>>>>>> dcfc0cd2
 
     def test_update_config_from_object(self):
         self.icm = InactiveConfigHolder(MACROS, MockVersionControl())
@@ -262,17 +226,8 @@
         self.assertEqual(confs[0]["pv"], expected_pv_name)
         self.assertEqual(confs[0]["name"], config_name)
 
-<<<<<<< HEAD
         self.assertTrue(self.bs.does_pv_exist(expected_pv_name + ":" + GET_CONFIG_PV))
         self.assertFalse(self.bs.does_pv_exist(config_name + ":" + GET_CONFIG_PV))
-=======
-        self.assertTrue(BlockserverPVNames.get_config_details_pv(expected_pv_name) in ms.pv_list.keys())
-        self.assertFalse(BlockserverPVNames.get_config_details_pv(config_name) in ms.pv_list.keys())
-        data = ms.pv_list.get(BlockserverPVNames.get_config_details_pv(expected_pv_name))
-        data = json.loads(dehex_and_decompress(data))
-
-        self._test_is_configuration_json(data, config_name)
->>>>>>> dcfc0cd2
 
     def test_delete_configs_empty(self):
         self._create_configs(["TEST_CONFIG1", "TEST_CONFIG2"])
@@ -296,18 +251,10 @@
         self.assertTrue("TEST_COMPONENT1" in config_names)
         self.assertTrue("TEST_COMPONENT2" in config_names)
 
-<<<<<<< HEAD
         self.assertTrue(self.bs.does_pv_exist("TEST_COMPONENT1:" + GET_COMPONENT_PV))
         self.assertTrue(self.bs.does_pv_exist("TEST_COMPONENT1:" + DEPENDENCIES_PV))
         self.assertTrue(self.bs.does_pv_exist("TEST_COMPONENT2:" + GET_COMPONENT_PV))
         self.assertTrue(self.bs.does_pv_exist("TEST_COMPONENT2:" + DEPENDENCIES_PV))
-=======
-        self.assertEqual(len(ms.pv_list), 5)
-        self.assertTrue(BlockserverPVNames.get_component_details_pv("TEST_COMPONENT1") in ms.pv_list.keys())
-        self.assertTrue(BlockserverPVNames.get_dependencies_pv("TEST_COMPONENT1") in ms.pv_list.keys())
-        self.assertTrue(BlockserverPVNames.get_component_details_pv("TEST_COMPONENT2") in ms.pv_list.keys())
-        self.assertTrue(BlockserverPVNames.get_dependencies_pv("TEST_COMPONENT2") in ms.pv_list.keys())
->>>>>>> dcfc0cd2
 
     def test_delete_active_config(self):
         self._create_configs(["TEST_CONFIG1", "TEST_CONFIG2"])
@@ -396,14 +343,8 @@
         self.assertEqual(len(config_names), 1)
         self.assertTrue("TEST_COMPONENT2" in config_names)
         self.assertFalse("TEST_COMPONENT1" in config_names)
-<<<<<<< HEAD
         self.assertTrue(self.bs.does_pv_exist("TEST_COMPONENT2:" + GET_COMPONENT_PV))
         self.assertTrue(self.bs.does_pv_exist("TEST_COMPONENT2:" + DEPENDENCIES_PV))
-=======
-        self.assertEqual(len(ms.pv_list), 3)
-        self.assertTrue(BlockserverPVNames.get_component_details_pv("TEST_COMPONENT2") in ms.pv_list.keys())
-        self.assertTrue(BlockserverPVNames.get_dependencies_pv("TEST_COMPONENT2") in ms.pv_list.keys())
->>>>>>> dcfc0cd2
 
     def test_delete_many_configs(self):
         self._create_configs(["TEST_CONFIG1", "TEST_CONFIG2", "TEST_CONFIG3"])
@@ -440,14 +381,8 @@
         self.assertTrue("TEST_COMPONENT2" in config_names)
         self.assertFalse("TEST_COMPONENT1" in config_names)
         self.assertFalse("TEST_COMPONENT3" in config_names)
-<<<<<<< HEAD
         self.assertTrue(self.bs.does_pv_exist("TEST_COMPONENT2:" + GET_COMPONENT_PV))
         self.assertTrue(self.bs.does_pv_exist("TEST_COMPONENT2:" + DEPENDENCIES_PV))
-=======
-        self.assertEqual(len(ms.pv_list), 3)
-        self.assertTrue(BlockserverPVNames.get_component_details_pv("TEST_COMPONENT2") in ms.pv_list.keys())
-        self.assertTrue(BlockserverPVNames.get_dependencies_pv("TEST_COMPONENT2") in ms.pv_list.keys())
->>>>>>> dcfc0cd2
 
     def test_delete_config_affects_filesystem(self):
         self._create_configs(["TEST_CONFIG1", "TEST_CONFIG2"])
@@ -508,35 +443,17 @@
         self.assertTrue("TEST_COMPONENT3" in config_names)
         self.assertFalse("TEST_COMPONENT1" in config_names)
 
-<<<<<<< HEAD
         self.assertTrue(self.bs.does_pv_exist("TEST_INACTIVE:" + GET_CONFIG_PV))
         self.assertTrue(self.bs.does_pv_exist("TEST_COMPONENT2:" + GET_COMPONENT_PV))
         self.assertTrue(self.bs.does_pv_exist("TEST_COMPONENT2:" + DEPENDENCIES_PV))
         self.assertTrue(self.bs.does_pv_exist("TEST_COMPONENT3:" + GET_COMPONENT_PV))
         self.assertTrue(self.bs.does_pv_exist("TEST_COMPONENT3:" + DEPENDENCIES_PV))
-=======
-        self.assertEqual(len(ms.pv_list), 6)
-        self.assertTrue(BlockserverPVNames.get_config_details_pv("TEST_INACTIVE") in ms.pv_list.keys())
-        self.assertTrue(BlockserverPVNames.get_component_details_pv("TEST_COMPONENT2") in ms.pv_list.keys())
-        self.assertTrue(BlockserverPVNames.get_dependencies_pv("TEST_COMPONENT2") in ms.pv_list.keys())
-        self.assertTrue(BlockserverPVNames.get_component_details_pv("TEST_COMPONENT3") in ms.pv_list.keys())
-        self.assertTrue(BlockserverPVNames.get_dependencies_pv("TEST_COMPONENT3") in ms.pv_list.keys())
->>>>>>> dcfc0cd2
 
     def test_dependencies_initialises(self):
         self._create_components(["TEST_COMPONENT1"])
 
-<<<<<<< HEAD
         self.assertTrue(self.bs.does_pv_exist("TEST_COMPONENT1:" + GET_COMPONENT_PV))
         self.assertTrue(self.bs.does_pv_exist("TEST_COMPONENT1:" + DEPENDENCIES_PV))
-=======
-        self.assertEqual(len(ms.pv_list), 3)
-        self.assertTrue(BlockserverPVNames.get_component_details_pv("TEST_COMPONENT1") in ms.pv_list.keys())
-        self.assertTrue(BlockserverPVNames.get_dependencies_pv("TEST_COMPONENT1") in ms.pv_list.keys())
-
-        confs = json.loads(dehex_and_decompress(ms.pv_list.get(BlockserverPVNames.get_dependencies_pv("TEST_COMPONENT1"))))
-        self.assertEqual(len(confs), 0)
->>>>>>> dcfc0cd2
 
     def test_dependencies_updates_add(self):
         self._create_components(["TEST_COMPONENT1"])
@@ -546,18 +463,10 @@
         inactive.save_inactive("TEST_INACTIVE")
         self.clm.update_a_config_in_list(inactive)
 
-<<<<<<< HEAD
         self.assertTrue(self.bs.does_pv_exist("TEST_COMPONENT1:" + GET_COMPONENT_PV))
         self.assertTrue(self.bs.does_pv_exist("TEST_COMPONENT1:" + DEPENDENCIES_PV))
 
         confs = self.clm.get_configs()
-=======
-        self.assertEqual(len(ms.pv_list), 4)
-        self.assertTrue(BlockserverPVNames.get_component_details_pv("TEST_COMPONENT1") in ms.pv_list.keys())
-        self.assertTrue(BlockserverPVNames.get_dependencies_pv("TEST_COMPONENT1") in ms.pv_list.keys())
-
-        confs = json.loads(dehex_and_decompress(ms.pv_list.get(BlockserverPVNames.get_dependencies_pv("TEST_COMPONENT1"))))
->>>>>>> dcfc0cd2
         self.assertEqual(len(confs), 1)
         self.assertEqual("TEST_INACTIVE", confs[0]["name"])
 
@@ -574,7 +483,6 @@
         inactive.save_inactive("TEST_INACTIVE", False)
         self.clm.update_a_config_in_list(inactive)
 
-<<<<<<< HEAD
         self.assertTrue(self.bs.does_pv_exist("TEST_COMPONENT1:" + GET_COMPONENT_PV))
         self.assertTrue(self.bs.does_pv_exist("TEST_COMPONENT1:" + DEPENDENCIES_PV))
 
@@ -582,15 +490,6 @@
         self.assertEqual(len(comps), 1)
         names = [x["name"] for x in comps]
         self.assertFalse("TEST_INACTIVE" in names)
-=======
-        self.assertEqual(len(ms.pv_list), 4)
-        self.assertTrue(BlockserverPVNames.get_component_details_pv("TEST_COMPONENT1") in ms.pv_list.keys())
-        self.assertTrue(BlockserverPVNames.get_dependencies_pv("TEST_COMPONENT1") in ms.pv_list.keys())
-
-        confs = json.loads(dehex_and_decompress(ms.pv_list.get(BlockserverPVNames.get_dependencies_pv("TEST_COMPONENT1"))))
-        self.assertEqual(len(confs), 0)
-        self.assertFalse("TEST_INACTIVE".lower() in confs)
->>>>>>> dcfc0cd2
 
     def test_delete_config_deletes_dependency(self):
         self._create_components(["TEST_COMPONENT1"])
@@ -602,7 +501,6 @@
 
         self.clm.delete_configs(["TEST_INACTIVE"])
 
-<<<<<<< HEAD
         self.assertTrue(self.bs.does_pv_exist("TEST_COMPONENT1:" + GET_COMPONENT_PV))
         self.assertTrue(self.bs.does_pv_exist("TEST_COMPONENT1:" + GET_COMPONENT_PV))
 
@@ -610,15 +508,6 @@
         self.assertEqual(len(comps), 1)
         names = [x["name"] for x in comps]
         self.assertFalse("TEST_INACTIVE" in names)
-=======
-        self.assertEqual(len(ms.pv_list), 3)
-        self.assertTrue(BlockserverPVNames.get_component_details_pv("TEST_COMPONENT1") in ms.pv_list.keys())
-        self.assertTrue(BlockserverPVNames.get_dependencies_pv("TEST_COMPONENT1") in ms.pv_list.keys())
-
-        confs = json.loads(dehex_and_decompress(ms.pv_list.get(BlockserverPVNames.get_dependencies_pv("TEST_COMPONENT1"))))
-        self.assertEqual(len(confs), 0)
-        self.assertFalse("TEST_INACTIVE".lower() in confs)
->>>>>>> dcfc0cd2
 
     def test_cannot_delete_default(self):
         self._create_components(["TEST_COMPONENT1"])
@@ -632,18 +521,10 @@
         inactive.save_inactive("TEST_INACTIVE")
         self.clm.update_a_config_in_list_filewatcher(inactive)
 
-<<<<<<< HEAD
         self.assertEqual(len(self.clm.get_components()), 0)
         self.assertEqual(len(self.clm.get_configs()), 1)
         self.assertTrue("TEST_INACTIVE" in [x['name'] for x in self.clm.get_configs()])
         self.assertEqual(self.clm.get_active_changed(), 0)
-=======
-        self.assertEqual(len(self.bs.get_comps()), 0)
-        self.assertEqual(len(self.bs.get_confs()), 1)
-        self.assertTrue("TEST_INACTIVE" in [x['name'] for x in self.bs.get_confs()])
-        self.assertEqual(ic.get_active_changed(), 0)
-        self.assertEqual(self.ms.pv_list[BlockserverPVNames.CURR_CONFIG_CHANGED], 0)
->>>>>>> dcfc0cd2
 
     def test_update_inactive_config_from_filewatcher(self):
         inactive = InactiveConfigHolder(MACROS, MockVersionControl())
@@ -652,18 +533,10 @@
         inactive.save_inactive("TEST_INACTIVE_COMP", True)
         self.clm.update_a_config_in_list_filewatcher(inactive, True)
 
-<<<<<<< HEAD
         self.assertEqual(len(self.clm.get_components()), 1)
         self.assertEqual(len(self.clm.get_configs()), 0)
         self.assertTrue("TEST_INACTIVE_COMP" in [x['name'] for x in self.clm.get_components()])
         self.assertEqual(self.clm.get_active_changed(), 0)
-=======
-        self.assertEqual(len(self.bs.get_comps()), 1)
-        self.assertEqual(len(self.bs.get_confs()), 0)
-        self.assertTrue("TEST_INACTIVE_COMP" in [x['name'] for x in self.bs.get_comps()])
-        self.assertEqual(ic.get_active_changed(), 0)
-        self.assertEqual(self.ms.pv_list[BlockserverPVNames.CURR_CONFIG_CHANGED], 0)
->>>>>>> dcfc0cd2
 
     def test_update_active_config_from_filewatcher(self):
         active = InactiveConfigHolder(MACROS, MockVersionControl())
@@ -675,18 +548,10 @@
         active.save_inactive(active_config_name)
         self.clm.update_a_config_in_list_filewatcher(active)
 
-<<<<<<< HEAD
         self.assertEqual(len(self.clm.get_components()), 0)
         self.assertEqual(len(self.clm.get_configs()), 1)
         self.assertTrue("TEST_ACTIVE" in [x['name'] for x in self.clm.get_configs()])
         self.assertEqual(self.clm.get_active_changed(), 1)
-=======
-        self.assertEqual(len(self.bs.get_comps()), 0)
-        self.assertEqual(len(self.bs.get_confs()), 1)
-        self.assertTrue("TEST_ACTIVE" in [x['name'] for x in self.bs.get_confs()])
-        self.assertEqual(ic.get_active_changed(), 1)
-        self.assertEqual(self.ms.pv_list[BlockserverPVNames.CURR_CONFIG_CHANGED], 1)
->>>>>>> dcfc0cd2
 
     def test_update_active_component_from_filewatcher(self):
         inactive = InactiveConfigHolder(MACROS, MockVersionControl())
@@ -700,18 +565,10 @@
         inactive.save_inactive(active_config_comp, True)
         self.clm.update_a_config_in_list_filewatcher(inactive, True)
 
-<<<<<<< HEAD
         self.assertEqual(len(self.clm.get_components()), 1)
         self.assertEqual(len(self.clm.get_configs()), 0)
         self.assertTrue("TEST_ACTIVE_COMP" in [x['name'] for x in self.clm.get_components()])
         self.assertEqual(self.clm.get_active_changed(), 1)
-=======
-        self.assertEqual(len(self.bs.get_comps()), 1)
-        self.assertEqual(len(self.bs.get_confs()), 0)
-        self.assertTrue("TEST_ACTIVE_COMP" in [x['name'] for x in self.bs.get_comps()])
-        self.assertEqual(ic.get_active_changed(), 1)
-        self.assertEqual(self.ms.pv_list[BlockserverPVNames.CURR_CONFIG_CHANGED], 1)
->>>>>>> dcfc0cd2
 
     def test_default_filtered(self):
         comps = self.clm.get_components()
