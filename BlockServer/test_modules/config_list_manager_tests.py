--- conflicted
+++ resolved
@@ -15,16 +15,11 @@
 # http://opensource.org/licenses/eclipse-1.0.php
 
 import unittest
-import json
-import os
-import shutil
-from numpy.lib.financial import pv
 
 from BlockServer.core.config_list_manager import ConfigListManager, InvalidDeleteException
 from BlockServer.core.active_config_holder import ActiveConfigHolder
 from BlockServer.core.pv_names import BlockserverPVNames
 from BlockServer.mocks.mock_block_server import MockBlockServer
-from server_common.utilities import dehex_and_decompress
 from BlockServer.core.inactive_config_holder import InactiveConfigHolder
 from BlockServer.core.constants import DEFAULT_COMPONENT
 from BlockServer.config.configuration import Configuration
@@ -32,21 +27,9 @@
 from BlockServer.mocks.mock_ioc_control import MockIocControl
 from BlockServer.mocks.mock_archiver_wrapper import MockArchiverWrapper
 from BlockServer.epics.archiver_manager import ArchiverManager
-from BlockServer.core.file_path_manager import FILEPATH_MANAGER
-<<<<<<< HEAD
-from BlockServer.core.macros import BLOCKSERVER
-from server_common.utilities import create_pv_name
-
-
-MACROS = {
-    "$(MYPVPREFIX)": "",
-    "$(EPICS_KIT_ROOT)": os.environ['EPICS_KIT_ROOT'],
-    "$(ICPCONFIGROOT)": os.environ['ICPCONFIGROOT']
-}
-=======
 from BlockServer.core.macros import MACROS
 from BlockServer.mocks.mock_file_manager import MockConfigurationFileManager
->>>>>>> d4a77ac8
+from server_common.utilities import create_pv_name
 
 CONFIG_PATH = "./test_configs/"
 SCHEMA_PATH = "./../../../../schema"
@@ -138,7 +121,6 @@
             configserver.save_inactive(name, True)
             self.clm.update_a_config_in_list(configserver, True)
 
-<<<<<<< HEAD
     def _create_pvs(self, pv_names, suffix=""):
         pvs = list()
         for name in pv_names:
@@ -147,12 +129,6 @@
         pvs = [pv + suffix for pv in pvs]
         return pvs
 
-    def tearDown(self):
-        # Delete any configs created as part of the test
-        path = os.path.abspath(CONFIG_PATH)
-        if os.path.isdir(path):
-            shutil.rmtree(path)
-=======
     def _check_no_configs_deleted(self, is_component=False):
         if is_component:
             config_names = [c["name"] for c in self.clm.get_components()]
@@ -175,9 +151,8 @@
         self.assertEqual(confs[0]["pv"], expected_pv_name)
         self.assertEqual(confs[0]["name"], config_name)
 
-        self.assertTrue(self._does_pv_exist(expected_pv_name + ":" + GET_CONFIG_PV))
-        self.assertFalse(self._does_pv_exist(config_name + ":" + GET_CONFIG_PV))
->>>>>>> d4a77ac8
+        self.assertTrue(self._does_pv_exist(expected_pv_name + GET_CONFIG_PV))
+        self.assertFalse(self._does_pv_exist(config_name + GET_CONFIG_PV))
 
     # Tests
     def test_initialisation_with_no_configs(self):
@@ -211,25 +186,20 @@
         for pv in pvs[2:]:
             self.assertFalse(self._does_pv_exist(pv))
 
-<<<<<<< HEAD
-    def test_initialisation_with_components_in_directory_pv(self):
+    def test_initialisation_with_components_creates_pv(self):
         comps = ["TEST_COMPONENT1", "TEST_COMPONENT2"]
         self._create_components(comps)
 
         pvs = self._create_pvs(comps, GET_COMPONENT_PV)
         pvs += self._create_pvs(comps, DEPENDENCIES_PV)
         pvs += self._create_pvs(comps, GET_CONFIG_PV)
-=======
-    def test_initialisation_with_components_creates_pv(self):
-        self._create_components(["TEST_COMPONENT1", "TEST_COMPONENT2"])
->>>>>>> d4a77ac8
 
         for pv in pvs[:4]:
             self.assertTrue(self._does_pv_exist(pv))
         for pv in pvs[4:]:
             self.assertFalse(self._does_pv_exist(pv))
 
-    def test_add_a_new_config_to_list(self):
+    def test_update_config_from_object(self):
         self.icm = self._create_inactive_config_holder()
         self.icm.set_config_details(VALID_CONFIG)
         self.clm.update_a_config_in_list(self.icm)
@@ -274,11 +244,7 @@
 
     def test_pv_of_lower_case_name(self):
         config_name = "test_CONfig1"
-<<<<<<< HEAD
-        self._test_pv_changed_but_not_name(config_name, create_pv_name(config_name, [], ""))
-=======
-        self._check_pv_changed_but_not_name(config_name, "TEST_CONFIG1")
->>>>>>> d4a77ac8
+        self._check_pv_changed_but_not_name(config_name, create_pv_name(config_name, [], ""))
 
     def test_config_and_component_allowed_same_pv(self):
         self._create_configs(["TEST_CONFIG_AND_COMPONENT1", "TEST_CONFIG_AND_COMPONENT2"])
@@ -298,32 +264,7 @@
         self.assertTrue(pvs[0] in [m["pv"] for m in comps])
         self.assertTrue(pvs[1] in [m["pv"] for m in comps])
 
-<<<<<<< HEAD
-    def _test_is_configuration_json(self, data, name):
-        self.assertTrue("name" in data)
-        self.assertEqual(data["name"], name)
-        self.assertTrue("iocs" in data)
-        self.assertTrue("blocks" in data)
-        self.assertTrue("groups" in data)
-        self.assertTrue("description" in data)
-        self.assertTrue("synoptic" in data)
-        self.assertFalse("pv" in data)
-
-    def _test_pv_changed_but_not_name(self, config_name, expected_pv_name):
-        self._create_configs([config_name])
-        confs = self.clm.get_configs()
-
-        self.assertEqual(len(confs), 1)
-        self.assertEqual(confs[0]["pv"], expected_pv_name)
-        self.assertEqual(confs[0]["name"], config_name)
-
-        self.assertTrue(self._does_pv_exist(expected_pv_name + GET_CONFIG_PV))
-        self.assertFalse(self._does_pv_exist(config_name + GET_CONFIG_PV))
-
-    def test_delete_configs_empty(self):
-=======
     def test_delete_configs_with_empty_list_does_nothing(self):
->>>>>>> d4a77ac8
         self._create_configs(["TEST_CONFIG1", "TEST_CONFIG2"])
 
         self.clm.active_config_name = "TEST_ACTIVE"
@@ -334,14 +275,9 @@
         self.assertTrue("TEST_CONFIG1" in config_names)
         self.assertTrue("TEST_CONFIG2" in config_names)
 
-<<<<<<< HEAD
-    def test_delete_components_empty(self):
+    def test_delete_components_with_empty_list_does_nothing(self):
         comp_names = ["TEST_COMPONENT1", "TEST_COMPONENT2"]
         self._create_components(comp_names)
-=======
-    def test_delete_components_with_empty_list_does_nothing(self):
-        self._create_components(["TEST_COMPONENT1", "TEST_COMPONENT2"])
->>>>>>> d4a77ac8
 
         self.clm.active_config_name = "TEST_ACTIVE"
         self.clm.delete_configs([], True)
@@ -420,14 +356,9 @@
         self.assertTrue("TEST_CONFIG2" in config_names)
         self.assertFalse("TEST_CONFIG1" in config_names)
 
-<<<<<<< HEAD
-    def test_delete_one_component(self):
+    def test_delete_one_inactive_component_works(self):
         comps = ["TEST_COMPONENT1", "TEST_COMPONENT2"]
         self._create_components(comps)
-=======
-    def test_delete_one_inactive_component_works(self):
-        self._create_components(["TEST_COMPONENT1", "TEST_COMPONENT2"])
->>>>>>> d4a77ac8
 
         self.clm.delete_configs(["TEST_COMPONENT1"], True)
         self.clm.active_config_name = "TEST_ACTIVE"
@@ -436,7 +367,6 @@
         self.assertEqual(len(config_names), 1)
         self.assertTrue("TEST_COMPONENT2" in config_names)
         self.assertFalse("TEST_COMPONENT1" in config_names)
-<<<<<<< HEAD
 
         pvs = self._create_pvs(comps, GET_COMPONENT_PV)
         pvs += self._create_pvs(comps, DEPENDENCIES_PV)
@@ -444,8 +374,6 @@
         self.assertTrue(self._does_pv_exist(pvs[1]))
         self.assertFalse(self._does_pv_exist(pvs[2]))
         self.assertTrue(self._does_pv_exist(pvs[3]))
-=======
->>>>>>> d4a77ac8
 
     def test_delete_many_inactive_configs_works(self):
         self._create_configs(["TEST_CONFIG1", "TEST_CONFIG2", "TEST_CONFIG3"])
@@ -465,14 +393,9 @@
         self.assertFalse("TEST_CONFIG1" in config_names)
         self.assertFalse("TEST_CONFIG3" in config_names)
 
-<<<<<<< HEAD
-    def test_delete_many_components(self):
+    def test_delete_many_inactive_components_works(self):
         all_comp_names = ["TEST_COMPONENT1", "TEST_COMPONENT2", "TEST_COMPONENT3"]
         self._create_components(all_comp_names)
-=======
-    def test_delete_many_inactive_components_works(self):
-        self._create_components(["TEST_COMPONENT1", "TEST_COMPONENT2", "TEST_COMPONENT3"])
->>>>>>> d4a77ac8
         self.clm.active_config_name = "TEST_ACTIVE"
 
         config_names = [c["name"] for c in self.clm.get_components()]
@@ -488,7 +411,6 @@
         self.assertTrue("TEST_COMPONENT1" in config_names)
         self.assertFalse("TEST_COMPONENT2" in config_names)
         self.assertFalse("TEST_COMPONENT3" in config_names)
-<<<<<<< HEAD
 
         pvs = self._create_pvs(all_comp_names, GET_COMPONENT_PV)
         pvs += self._create_pvs(all_comp_names, DEPENDENCIES_PV)
@@ -500,12 +422,6 @@
         for pv in pvs[4:]:
             self.assertFalse(self._does_pv_exist(pv))
 
-    def test_delete_config_affects_filesystem(self):
-        self._create_configs(["TEST_CONFIG1", "TEST_CONFIG2"])
-        self.clm.active_config_name = "TEST_ACTIVE"
-=======
->>>>>>> d4a77ac8
-
     def test_cant_delete_non_existent_config(self):
         self.clm.active_config_name = "TEST_ACTIVE"
 
@@ -522,65 +438,37 @@
         config_names = [c["name"] for c in self.clm.get_components()]
         self.assertEqual(len(config_names), 0)
 
-<<<<<<< HEAD
-    def test_delete_component_after_add_and_remove(self):
-        comps = ["TEST_COMPONENT1", "TEST_COMPONENT2", "TEST_COMPONENT3"]
-        self._create_components(comps)
-        self.clm.active_config_name = "TEST_ACTIVE"
-
-        inactive = InactiveConfigHolder(MACROS, MockVersionControl())
-=======
     def test_required_pvs_are_created(self):
-        self._create_components(["TEST_COMPONENT1"])
->>>>>>> d4a77ac8
-
-        self.assertTrue(self._does_pv_exist("TEST_COMPONENT1:" + GET_COMPONENT_PV))
-        self.assertTrue(self._does_pv_exist("TEST_COMPONENT1:" + DEPENDENCIES_PV))
+        comp_names = ["TEST_COMPONENT1"]
+        self._create_components(comp_names)
+
+        pvs = self._create_pvs(comp_names, GET_COMPONENT_PV)
+        pvs += self._create_pvs(comp_names, DEPENDENCIES_PV)
+
+        for pv in pvs:
+            self.assertTrue(self._does_pv_exist(pv))
 
     def test_required_pvs_are_deleted_when_component_deleted(self):
-        self._create_components(["TEST_COMPONENT1"])
-
-        self.clm.delete_configs(["TEST_COMPONENT1"], True)
-
-<<<<<<< HEAD
-        pvs = self._create_pvs(["TEST_INACTIVE"], GET_CONFIG_PV)
-        pvs += self._create_pvs(comps, GET_COMPONENT_PV)
-
-        self.assertTrue(self._does_pv_exist(pvs[0]))
-        self.assertTrue(self._does_pv_exist(pvs[2]))
-        self.assertTrue(self._does_pv_exist(pvs[3]))
-        self.assertFalse(self._does_pv_exist(pvs[1]))
-
-    def test_dependencies_initialises(self):
-        self._create_components(["TEST_COMPONENT1"])
-
-        pvs = self._create_pvs(["TEST_COMPONENT1:"])
-        self.assertTrue(self._does_pv_exist(pvs[0] + GET_COMPONENT_PV))
-        self.assertTrue(self._does_pv_exist(pvs[0] + DEPENDENCIES_PV))
-=======
-        self.assertFalse(self._does_pv_exist("TEST_COMPONENT1:" + GET_COMPONENT_PV))
-        self.assertFalse(self._does_pv_exist("TEST_COMPONENT1:" + DEPENDENCIES_PV))
->>>>>>> d4a77ac8
+        comp_names = ["TEST_COMPONENT1"]
+        self._create_components(comp_names)
+        pvs = self._create_pvs(comp_names, GET_COMPONENT_PV)
+        pvs += self._create_pvs(comp_names, DEPENDENCIES_PV)
+
+        for pv in pvs:
+            self.assertTrue(self._does_pv_exist(pv))
+
+        self.clm.delete_configs(comp_names, True)
+
+        for pv in pvs:
+            self.assertFalse(self._does_pv_exist(pv))
 
     def test_dependencies_updates_when_component_added_to_config(self):
         self._create_components(["TEST_COMPONENT1"])
         inactive = self._create_inactive_config_holder()
-
         inactive.add_component("TEST_COMPONENT1", Configuration(MACROS))
         inactive.save_inactive("TEST_INACTIVE")
         self.clm.update_a_config_in_list(inactive)
-
-<<<<<<< HEAD
-        pvs = self._create_pvs(["TEST_COMPONENT1:"])
-        self.assertTrue(self._does_pv_exist(pvs[0] + GET_COMPONENT_PV))
-        self.assertTrue(self._does_pv_exist(pvs[0] + DEPENDENCIES_PV))
-
-        confs = self.clm.get_configs()
-        self.assertEqual(len(confs), 1)
-        self.assertEqual("TEST_INACTIVE", confs[0]["name"])
-=======
         self.assertTrue("TEST_INACTIVE" in self.clm.get_dependencies("TEST_COMPONENT1"))
->>>>>>> d4a77ac8
 
     def test_dependencies_updates_remove(self):
         self._create_components(["TEST_COMPONENT1"])
@@ -595,41 +483,18 @@
         inactive.save_inactive("TEST_INACTIVE", False)
         self.clm.update_a_config_in_list(inactive)
 
-<<<<<<< HEAD
-        pvs = self._create_pvs(["TEST_COMPONENT1:"])
-        self.assertTrue(self._does_pv_exist(pvs[0] + GET_COMPONENT_PV))
-        self.assertTrue(self._does_pv_exist(pvs[0] + DEPENDENCIES_PV))
-
-        comps = self.clm.get_components()
-        self.assertEqual(len(comps), 1)
-        names = [x["name"] for x in comps]
-        self.assertFalse("TEST_INACTIVE" in names)
-=======
         self.assertFalse("TEST_INACTIVE" in self.clm.get_dependencies("TEST_COMPONENT1"))
->>>>>>> d4a77ac8
 
     def test_delete_config_deletes_dependency(self):
         self._create_components(["TEST_COMPONENT1"])
+
         inactive = self._create_inactive_config_holder()
         self.clm.active_config_name = "TEST_ACTIVE"
         inactive.add_component("TEST_COMPONENT1", Configuration(MACROS))
         inactive.save_inactive("TEST_INACTIVE", False)
         self.clm.update_a_config_in_list(inactive)
-
         self.clm.delete_configs(["TEST_INACTIVE"])
-
-<<<<<<< HEAD
-        pvs = self._create_pvs(["TEST_COMPONENT1:"])
-        self.assertTrue(self._does_pv_exist(pvs[0] + GET_COMPONENT_PV))
-        self.assertTrue(self._does_pv_exist(pvs[0] + GET_COMPONENT_PV))
-
-        comps = self.clm.get_components()
-        self.assertEqual(len(comps), 1)
-        names = [x["name"] for x in comps]
-        self.assertFalse("TEST_INACTIVE" in names)
-=======
         self.assertFalse("TEST_INACTIVE" in self.clm.get_dependencies("TEST_COMPONENT1"))
->>>>>>> d4a77ac8
 
     def test_cannot_delete_default(self):
         self._create_components(["TEST_COMPONENT1"])
