import unittest
import json
import os
import shutil

from BlockServer.core.config_list_manager import ConfigListManager, InvalidDeleteException
from BlockServer.core.active_config_holder import ActiveConfigHolder
from server_common.mocks.mock_ca_server import MockCAServer
from BlockServer.mocks.mock_block_server import MockBlockServer
from server_common.utilities import dehex_and_decompress
from BlockServer.core.inactive_config_holder import InactiveConfigHolder
from BlockServer.core.constants import DEFAULT_COMPONENT
from BlockServer.config.configuration import Configuration
from BlockServer.mocks.mock_version_control import MockVersionControl
from BlockServer.mocks.mock_ioc_control import MockIocControl
from BlockServer.mocks.mock_runcontrol_manager import MockRunControlManager
from BlockServer.mocks.mock_archiver_wrapper import MockArchiverWrapper
from BlockServer.epics.archiver_manager import ArchiverManager
from BlockServer.core.file_path_manager import FILEPATH_MANAGER


MACROS = {
    "$(MYPVPREFIX)": "",
    "$(EPICS_KIT_ROOT)": os.environ['EPICS_KIT_ROOT'],
    "$(ICPCONFIGROOT)": os.environ['ICPCONFIGROOT']
}

CONFIG_PATH = "./test_configs/"
SCHEMA_PATH = "./../../../../schema"

GET_CONFIG_PV = "GET_CONFIG_DETAILS"
GET_COMPONENT_PV = "GET_COMPONENT_DETAILS"
DEPENDENCIES_PV = "DEPENDENCIES"
CONFIG_CHANGED_PV = ":CURR_CONFIG_CHANGED"

VALID_CONFIG = {
        "iocs": [{
            "simlevel": "None",
            "autostart": True,
            "restart": False,
            "pvsets": [{"name": "SET", "value": "true"}],
            "pvs": [{"name": "A_PV", "value": "TEST"}],
            "macros": [{"name": "A_MACRO", "value": "TEST"}],
            "name": "AN_IOC",
            "component": None}],
        "blocks": [{
            "name": "TEST_BLOCK",
            "local": True,
            "pv": "NDWXXX:xxxx:TESTPV",
            "component": None,
            "visible": True}],
        "components": [],
        "groups": [{
            "blocks": ["TEST_BLOCK"], "name": "TEST_GROUP", "component": None}],
        "name": "TEST_CONFIG",
        "description": "A Test Configuration",
        "synoptic": "TEST_SYNOPTIC"}


def create_configs(names):
        configserver = InactiveConfigHolder(MACROS, MockVersionControl())
        for name in names:
            configserver.save_inactive(name)


<<<<<<< HEAD
def create_components(names):
        configserver = InactiveConfigHolder(CONFIG_PATH, MACROS, MockVersionControl())
=======
def create_subconfigs(names):
        configserver = InactiveConfigHolder(MACROS, MockVersionControl())
>>>>>>> 357fb4ee
        for name in names:
            configserver.save_inactive(name, True)
        return configserver


class TestInactiveConfigsSequence(unittest.TestCase):

    def setUp(self):
        # Create components folder and copying DEFAULT_COMPONENT fileIO into it
        path = os.path.abspath(CONFIG_PATH)
        print path
        FILEPATH_MANAGER.initialise(path)
        self.ms = MockCAServer()
        self.bs = MockBlockServer()

    def _create_ic(self):
        return ConfigListManager(self.bs, self.ms, SCHEMA_PATH, MockVersionControl())

    def tearDown(self):
        # Delete any configs created as part of the test
        path = os.path.abspath(CONFIG_PATH)
        if os.path.isdir(path):
            shutil.rmtree(path)

    def test_initialisation_with_no_configs_in_directory(self):
        ic = self._create_ic()
        confs = ic.get_configs()
        self.assertEqual(len(confs), 0)
        comps = ic.get_components()
        self.assertEqual(len(comps), 0)

    def test_initialisation_with_configs_in_directory(self):
        create_configs(["TEST_CONFIG1", "TEST_CONFIG2"])
        ic = self._create_ic()
        confs = ic.get_configs()
        self.assertEqual(len(confs), 2)
        self.assertTrue("TEST_CONFIG1" in [c["name"] for c in confs])
        self.assertTrue("TEST_CONFIG2" in [c["name"] for c in confs])

    def test_initialisation_with_components_in_directory(self):
        create_components(["TEST_COMPONENT1", "TEST_COMPONENT2"])
        ic = self._create_ic()
        confs = ic.get_components()
        self.assertEqual(len(confs), 2)
        self.assertTrue("TEST_COMPONENT1" in [c["name"] for c in confs])
        self.assertTrue("TEST_COMPONENT2" in [c["name"] for c in confs])

    def test_initialisation_with_configs_in_directory_pv(self):
        create_configs(["TEST_CONFIG1", "TEST_CONFIG2"])
        self._create_ic()
        ms = self.ms

        self.assertEqual(len(ms.pv_list), 3)
        self.assertTrue("TEST_CONFIG1:" + GET_CONFIG_PV in ms.pv_list.keys())
        self.assertTrue("TEST_CONFIG2:" + GET_CONFIG_PV in ms.pv_list.keys())
        self.assertFalse("TEST_CONFIG1:" + GET_COMPONENT_PV in ms.pv_list.keys())
        self.assertFalse("TEST_CONFIG2:" + GET_COMPONENT_PV in ms.pv_list.keys())

    def test_initialisation_with_components_in_directory_pv(self):
        create_components(["TEST_COMPONENT1", "TEST_COMPONENT2"])
        self._create_ic()
        ms = self.ms

        self.assertEqual(len(ms.pv_list), 5)
        self.assertTrue("TEST_COMPONENT1:" + GET_COMPONENT_PV in ms.pv_list.keys())
        self.assertTrue("TEST_COMPONENT2:" + GET_COMPONENT_PV in ms.pv_list.keys())
        self.assertTrue("TEST_COMPONENT1:" + DEPENDENCIES_PV in ms.pv_list.keys())
        self.assertTrue("TEST_COMPONENT2:" + DEPENDENCIES_PV in ms.pv_list.keys())
        self.assertFalse("TEST_COMPONENT1:" + GET_CONFIG_PV in ms.pv_list.keys())
        self.assertFalse("TEST_COMPONENT2:" + GET_CONFIG_PV in ms.pv_list.keys())

    def test_initialisation_pv_config_data(self):
        create_configs(["TEST_CONFIG1", "TEST_CONFIG2"])
        self._create_ic()
        ms = self.ms
        data = ms.pv_list.get("TEST_CONFIG1:" + GET_CONFIG_PV)
        data = json.loads(dehex_and_decompress(data))

        self.assertTrue("name" in data)
        self.assertEqual(data["name"], "TEST_CONFIG1")
        self._test_is_configuration_json(data, "TEST_CONFIG1")

    def test_initialisation_pv_config_data(self):
        create_components(["TEST_COMPONENT1", "TEST_COMPONENT2"])
        self._create_ic()
        ms = self.ms
        data = ms.pv_list.get("TEST_COMPONENT1:" + GET_COMPONENT_PV)
        data = json.loads(dehex_and_decompress(data))

        self._test_is_configuration_json(data, "TEST_COMPONENT1")

    def test_update_config_from_object(self):
        ics = self._create_ic()
        ic = InactiveConfigHolder(MACROS, MockVersionControl())
        ic.set_config_details(VALID_CONFIG)
        ics.update_a_config_in_list(ic)

        confs = ics.get_configs()
        self.assertEqual(len(confs), 1)
        self.assertTrue("TEST_CONFIG" in [conf.get('name') for conf in confs])
        self.assertTrue("TEST_CONFIG" in [conf.get('pv') for conf in confs])
        self.assertTrue("A Test Configuration" in [conf.get('description') for conf in confs])
        self.assertTrue("TEST_SYNOPTIC" in [conf.get('synoptic') for conf in confs])

        comps = ics.get_components()
        self.assertEqual(len(comps), 0)

    def test_update_component_from_object(self):
        ics = self._create_ic()
        ic = InactiveConfigHolder(MACROS, MockVersionControl())
        ic.set_config_details(VALID_CONFIG)
        ics.update_a_config_in_list(ic, True)

        confs = ics.get_components()
        self.assertEqual(len(confs), 1)
        self.assertTrue("TEST_CONFIG" in [conf.get('name') for conf in confs])
        self.assertTrue("TEST_CONFIG" in [conf.get('pv') for conf in confs])
        self.assertTrue("A Test Configuration" in [conf.get('description') for conf in confs])
        self.assertTrue("TEST_SYNOPTIC" in [conf.get('synoptic') for conf in confs])

        comps = ics.get_configs()
        self.assertEqual(len(comps), 0)

    def test_components_json(self):
        create_components(["TEST_COMPONENT1", "TEST_COMPONENT2"])
        ic = self._create_ic()
        confs = ic.get_components()
        for conf in confs:
            self.assertEqual(len(conf), 5)
            self.assertTrue("name" in conf)
            self.assertTrue("pv" in conf)
            self.assertTrue("description" in conf)
            self.assertTrue("synoptic" in conf)
            self.assertTrue("history" in conf)
        self.assertTrue("TEST_COMPONENT1" in [conf.get('name') for conf in confs])
        self.assertTrue("TEST_COMPONENT2" in [conf.get('name') for conf in confs])

    def test_pv_of_lower_case_name(self):
        CONFIG_NAME = "test_CONfig1"
        self._test_pv_changed_but_not_name(CONFIG_NAME, "TEST_CONFIG1")

    def test_config_and_component_allowed_same_pv(self):
        create_configs(["TEST_CONFIG_AND_COMPONENT1", "TEST_CONFIG_AND_COMPONENT2"])
        create_components(["TEST_CONFIG_AND_COMPONENT1", "TEST_CONFIG_AND_COMPONENT2"])
        ic = self._create_ic()

        confs = ic.get_configs()
        self.assertEqual(len(confs), 2)

        self.assertTrue("TEST_CONFIG_AND_COMPONENT1" in [m["pv"] for m in confs])
        self.assertTrue("TEST_CONFIG_AND_COMPONENT2" in [m["pv"] for m in confs])

        comps = ic.get_components()
        self.assertEqual(len(comps), 2)

        self.assertTrue("TEST_CONFIG_AND_COMPONENT1" in [m["pv"] for m in comps])
        self.assertTrue("TEST_CONFIG_AND_COMPONENT2" in [m["pv"] for m in comps])

    def _test_is_configuration_json(self, data, name):
        self.assertTrue("name" in data)
        self.assertEqual(data["name"], name)
        self.assertTrue("iocs" in data)
        self.assertTrue("blocks" in data)
        self.assertTrue("groups" in data)
        self.assertTrue("description" in data)
        self.assertTrue("synoptic" in data)
        self.assertFalse("pv" in data)

    def _test_pv_changed_but_not_name(self, config_name, expected_pv_name):
        ms = self.ms
        create_configs([config_name])
        ic = self._create_ic()
        confs = ic.get_configs()

        self.assertEqual(len(confs), 1)

        self.assertEqual(confs[0]["pv"], expected_pv_name)
        self.assertEqual(confs[0]["name"], config_name)

        self.assertTrue(expected_pv_name + ":" + GET_CONFIG_PV in ms.pv_list.keys())
        self.assertFalse(config_name + ":" + GET_CONFIG_PV in ms.pv_list.keys())
        data = ms.pv_list.get(expected_pv_name + ":" + GET_CONFIG_PV)
        data = json.loads(dehex_and_decompress(data))

        self._test_is_configuration_json(data, config_name)

    def test_delete_configs_empty(self):
        create_configs(["TEST_CONFIG1", "TEST_CONFIG2"])
        ms = self.ms
        ic = self._create_ic()

        ic.active_config_name = "TEST_ACTIVE"
        ic.delete_configs([])

        config_names = [c["name"] for c in ic.get_configs()]
        self.assertEqual(len(config_names), 2)
        self.assertTrue("TEST_CONFIG1" in config_names)
        self.assertTrue("TEST_CONFIG2" in config_names)
        self.assertEqual(len(ms.pv_list), 3)

    def test_delete_components_empty(self):
        create_components(["TEST_COMPONENT1", "TEST_COMPONENT2"])
        ms = self.ms
        ic = self._create_ic()

        ic.active_config_name = "TEST_ACTIVE"
        ic.delete_configs([], True)

        config_names = [c["name"] for c in ic.get_components()]
        self.assertEqual(len(config_names), 2)
        self.assertTrue("TEST_COMPONENT1" in config_names)
        self.assertTrue("TEST_COMPONENT2" in config_names)

        self.assertEqual(len(ms.pv_list), 5)
        self.assertTrue("TEST_COMPONENT1:" + GET_COMPONENT_PV in ms.pv_list.keys())
        self.assertTrue("TEST_COMPONENT1:" + DEPENDENCIES_PV in ms.pv_list.keys())
        self.assertTrue("TEST_COMPONENT2:" + GET_COMPONENT_PV in ms.pv_list.keys())
        self.assertTrue("TEST_COMPONENT2:" + DEPENDENCIES_PV in ms.pv_list.keys())

    def test_delete_active_config(self):
        create_configs(["TEST_CONFIG1", "TEST_CONFIG2"])
        ms = self.ms
        ic = self._create_ic()
        active = ActiveConfigHolder(MACROS, ArchiverManager(None, None, MockArchiverWrapper()),
                                    MockVersionControl(), MockIocControl(""),
                                    MockRunControlManager())
        active.save_active("TEST_ACTIVE")
        ic.update_a_config_in_list(active)
        ic.active_config_name = "TEST_ACTIVE"

        self._test_none_deleted(ic, ms)
        self.assertRaises(InvalidDeleteException, ic.delete_configs, ["TEST_ACTIVE"])
        self._test_none_deleted(ic, ms)
        self.assertRaises(InvalidDeleteException, ic.delete_configs, ["TEST_ACTIVE", "TEST_CONFIG1"])
        self._test_none_deleted(ic, ms)
        self.assertRaises(InvalidDeleteException, ic.delete_configs, ["TEST_CONFIG1", "TEST_ACTIVE"])
        self._test_none_deleted(ic, ms)

    def test_delete_active_component(self):
        create_components(["TEST_COMPONENT1", "TEST_COMPONENT2", "TEST_COMPONENT3"])
        ms = self.ms
        ic = self._create_ic()
        active = ActiveConfigHolder(MACROS, ArchiverManager(None, None, MockArchiverWrapper()),
                                    MockVersionControl(), MockIocControl(""),
                                    MockRunControlManager())
        active.add_component("TEST_COMPONENT1", Configuration(MACROS))
        active.save_active("TEST_ACTIVE")
        ic.active_config_name = "TEST_ACTIVE"

        ic.update_a_config_in_list(active)

        self._test_none_deleted(ic, ms, True)
        self.assertRaises(InvalidDeleteException, ic.delete_configs, ["TEST_COMPONENT1"], True)
        self._test_none_deleted(ic, ms, True)
        self.assertRaises(InvalidDeleteException, ic.delete_configs,
                          ["TEST_COMPONENT1", "TEST_COMPONENT2"], True)
        self._test_none_deleted(ic, ms, True)
        self.assertRaises(InvalidDeleteException, ic.delete_configs,
                          ["TEST_CONFIG2", "TEST_COMPONENT1"], True)
        self._test_none_deleted(ic, ms, True)

    def test_delete_used_component(self):
        comp1 = create_components(["TEST_COMPONENT3", "TEST_COMPONENT2", "TEST_COMPONENT1"])
        ms = self.ms
        ic = self._create_ic()

<<<<<<< HEAD
        inactive = InactiveConfigHolder(CONFIG_PATH, MACROS, MockVersionControl())
        inactive.add_component("TEST_COMPONENT1", Configuration(MACROS))
=======
        inactive = InactiveConfigHolder(MACROS, MockVersionControl())
        inactive.add_subconfig("TEST_SUBCONFIG1", Configuration(MACROS))
>>>>>>> 357fb4ee
        inactive.save_inactive("TEST_INACTIVE")

        ic.update_a_config_in_list(comp1, True)
        ic.update_a_config_in_list(inactive)
        ic.active_config_name = "TEST_ACTIVE"

        self._test_none_deleted(ic, ms, True)
        self.assertRaises(InvalidDeleteException, ic.delete_configs, ["TEST_COMPONENT1"], True)
        self._test_none_deleted(ic, ms, True)
        self.assertRaises(InvalidDeleteException, ic.delete_configs,
                          ["TEST_COMPONENT1", "TEST_COMPONENT2"], True)
        self._test_none_deleted(ic, ms, True)
        self.assertRaises(InvalidDeleteException, ic.delete_configs,
                          ["TEST_CONFIG2", "TEST_COMPONENT1"], True)
        self._test_none_deleted(ic, ms, True)

    def _test_none_deleted(self, ic, ms, is_component=False):
        if is_component:
            config_names = [c["name"] for c in ic.get_components()]
            self.assertEqual(len(config_names), 3)
            self.assertTrue("TEST_COMPONENT1" in config_names)
            self.assertTrue("TEST_COMPONENT2" in config_names)
            self.assertTrue("TEST_COMPONENT3" in config_names)
        else:
            config_names = [c["name"] for c in ic.get_configs()]
            self.assertEqual(len(config_names), 3)
            self.assertTrue("TEST_CONFIG2" in config_names)
            self.assertTrue("TEST_CONFIG1" in config_names)
            self.assertTrue("TEST_ACTIVE" in config_names)

    def test_delete_one_config(self):
        create_configs(["TEST_CONFIG1", "TEST_CONFIG2"])
        ms = self.ms
        ic = self._create_ic()

        ic.delete_configs(["TEST_CONFIG1"])
        ic.active_config_name = "TEST_ACTIVE"

        config_names = [c["name"] for c in ic.get_configs()]
        self.assertEqual(len(config_names), 1)
        self.assertTrue("TEST_CONFIG2" in config_names)
        self.assertFalse("TEST_CONFIG1" in config_names)
        self.assertEqual(len(ms.pv_list), 2)

    def test_delete_one_component(self):
        create_components(["TEST_COMPONENT1", "TEST_COMPONENT2"])
        ms = self.ms
        ic = self._create_ic()

        ic.delete_configs(["TEST_COMPONENT1"], True)
        ic.active_config_name = "TEST_ACTIVE"

        config_names = [c["name"] for c in ic.get_components()]
        self.assertEqual(len(config_names), 1)
        self.assertTrue("TEST_COMPONENT2" in config_names)
        self.assertFalse("TEST_COMPONENT1" in config_names)
        self.assertEqual(len(ms.pv_list), 3)
        self.assertTrue("TEST_COMPONENT2:" + GET_COMPONENT_PV in ms.pv_list.keys())
        self.assertTrue("TEST_COMPONENT2:" + DEPENDENCIES_PV in ms.pv_list.keys())

    def test_delete_many_configs(self):
        create_configs(["TEST_CONFIG1", "TEST_CONFIG2", "TEST_CONFIG3"])
        ms = self.ms
        ic = self._create_ic()
        ic.active_config_name = "TEST_ACTIVE"

        config_names = [c["name"] for c in ic.get_configs()]
        self.assertEqual(len(config_names), 3)
        self.assertTrue("TEST_CONFIG1" in config_names)
        self.assertTrue("TEST_CONFIG2" in config_names)
        self.assertTrue("TEST_CONFIG3" in config_names)

        ic.delete_configs(["TEST_CONFIG1", "TEST_CONFIG3"])

        config_names = [c["name"] for c in ic.get_configs()]
        self.assertEqual(len(config_names), 1)
        self.assertTrue("TEST_CONFIG2" in config_names)
        self.assertFalse("TEST_CONFIG1" in config_names)
        self.assertFalse("TEST_CONFIG3" in config_names)
        self.assertEqual(len(ms.pv_list), 2)

    def test_delete_many_components(self):
        create_components(["TEST_COMPONENT1", "TEST_COMPONENT2", "TEST_COMPONENT3"])
        ms = self.ms
        ic = self._create_ic()
        ic.active_config_name = "TEST_ACTIVE"

        config_names = [c["name"] for c in ic.get_components()]
        self.assertEqual(len(config_names), 3)
        self.assertTrue("TEST_COMPONENT1" in config_names)
        self.assertTrue("TEST_COMPONENT2" in config_names)
        self.assertTrue("TEST_COMPONENT3" in config_names)

        ic.delete_configs(["TEST_COMPONENT1", "TEST_COMPONENT3"],  True)

        config_names = [c["name"] for c in ic.get_components()]
        self.assertEqual(len(config_names), 1)
        self.assertTrue("TEST_COMPONENT2" in config_names)
        self.assertFalse("TEST_COMPONENT1" in config_names)
        self.assertFalse("TEST_COMPONENT3" in config_names)
        self.assertEqual(len(ms.pv_list), 3)
        self.assertTrue("TEST_COMPONENT2:" + GET_COMPONENT_PV in ms.pv_list.keys())
        self.assertTrue("TEST_COMPONENT2:" + DEPENDENCIES_PV in ms.pv_list.keys())

    def test_delete_config_affects_filesystem(self):
        create_configs(["TEST_CONFIG1", "TEST_CONFIG2"])
        ic = self._create_ic()
        ic.active_config_name = "TEST_ACTIVE"

        self.assertEqual(len(os.listdir(FILEPATH_MANAGER.config_dir)), 2)
        ic.delete_configs(["TEST_CONFIG1"])

        configs = os.listdir(FILEPATH_MANAGER.config_dir)
        self.assertEqual(len(configs), 1)
        self.assertTrue("TEST_CONFIG2" in configs)

    def test_delete_component_affects_filesystem(self):
        create_components(["TEST_COMPONENT1", "TEST_COMPONENT2"])
        ic = self._create_ic()
        ic.active_config_name = "TEST_ACTIVE"

<<<<<<< HEAD
        self.assertEqual(len(os.listdir(os.path.join(CONFIG_PATH, COMPONENT_DIRECTORY))), 3)
        ic.delete_configs(["TEST_COMPONENT1"], True)
=======
        self.assertEqual(len(os.listdir(FILEPATH_MANAGER.component_dir)), 3)
        ic.delete_configs(["TEST_SUBCONFIG1"], True)
>>>>>>> 357fb4ee

        configs = os.listdir(FILEPATH_MANAGER.component_dir)
        self.assertEqual(len(configs), 2)
        self.assertTrue("TEST_COMPONENT2" in configs)

    def test_cant_delete_non_existant_config(self):
        ms = self.ms
        ic = self._create_ic()
        ic.active_config_name = "TEST_ACTIVE"

        self.assertRaises(InvalidDeleteException, ic.delete_configs, ["TEST_CONFIG1"])

        config_names = [c["name"] for c in ic.get_configs()]
        self.assertEqual(len(config_names), 0)
        self.assertEqual(len(ms.pv_list), 1)

    def test_cant_delete_non_existant_component(self):
        ms = self.ms
        ic = self._create_ic()
        ic.active_config_name = "TEST_ACTIVE"

        self.assertRaises(InvalidDeleteException, ic.delete_configs, ["TEST_COMPONENT1"], True)

        config_names = [c["name"] for c in ic.get_components()]
        self.assertEqual(len(config_names), 0)
        self.assertEqual(len(ms.pv_list), 1)

    def test_delete_component_after_add_and_remove(self):
        create_components(["TEST_COMPONENT1", "TEST_COMPONENT2", "TEST_COMPONENT3"])
        ms = self.ms
        ic = self._create_ic()
        ic.active_config_name = "TEST_ACTIVE"

        inactive = InactiveConfigHolder(MACROS, MockVersionControl())

        inactive.add_component("TEST_COMPONENT1", Configuration(MACROS))
        inactive.save_inactive("TEST_INACTIVE")
        ic.update_a_config_in_list(inactive)

        inactive.remove_comp("TEST_COMPONENT1")
        inactive.save_inactive("TEST_INACTIVE")
        ic.update_a_config_in_list(inactive)

        ic.delete_configs(["TEST_COMPONENT1"], True)
        config_names = [c["name"] for c in ic.get_components()]
        self.assertEqual(len(config_names), 2)
        self.assertTrue("TEST_COMPONENT2" in config_names)
        self.assertTrue("TEST_COMPONENT3" in config_names)
        self.assertFalse("TEST_COMPONENT1" in config_names)

        self.assertEqual(len(ms.pv_list), 6)
        self.assertTrue("TEST_INACTIVE:" + GET_CONFIG_PV in ms.pv_list.keys())
        self.assertTrue("TEST_COMPONENT2:" + GET_COMPONENT_PV in ms.pv_list.keys())
        self.assertTrue("TEST_COMPONENT2:" + DEPENDENCIES_PV in ms.pv_list.keys())
        self.assertTrue("TEST_COMPONENT3:" + GET_COMPONENT_PV in ms.pv_list.keys())
        self.assertTrue("TEST_COMPONENT3:" + DEPENDENCIES_PV in ms.pv_list.keys())

    def test_dependencies_initialises(self):
        create_components(["TEST_COMPONENT1"])
        ms = self.ms
        self._create_ic()

        self.assertEqual(len(ms.pv_list), 3)
        self.assertTrue("TEST_COMPONENT1:" + GET_COMPONENT_PV in ms.pv_list.keys())
        self.assertTrue("TEST_COMPONENT1:" + DEPENDENCIES_PV in ms.pv_list.keys())

        confs = json.loads(dehex_and_decompress(ms.pv_list.get("TEST_COMPONENT1:" + DEPENDENCIES_PV)))
        self.assertEqual(len(confs), 0)

    def test_dependencies_updates_add(self):
        create_components(["TEST_COMPONENT1"])
        ms = self.ms
        ic = self._create_ic()
        inactive = InactiveConfigHolder(MACROS, MockVersionControl())

        inactive.add_component("TEST_COMPONENT1", Configuration(MACROS))
        inactive.save_inactive("TEST_INACTIVE")
        ic.update_a_config_in_list(inactive)

        self.assertEqual(len(ms.pv_list), 4)
        self.assertTrue("TEST_COMPONENT1:" + GET_COMPONENT_PV in ms.pv_list.keys())
        self.assertTrue("TEST_COMPONENT1:" + DEPENDENCIES_PV in ms.pv_list.keys())

        confs = json.loads(dehex_and_decompress(ms.pv_list.get("TEST_COMPONENT1:" + DEPENDENCIES_PV)))
        self.assertEqual(len(confs), 1)
        self.assertTrue("TEST_INACTIVE" in confs)

    def test_dependencies_updates_remove(self):
        create_components(["TEST_COMPONENT1"])
        ms = self.ms
        ic = self._create_ic()
        inactive = InactiveConfigHolder(MACROS, MockVersionControl())

        inactive.add_component("TEST_COMPONENT1", Configuration(MACROS))
        inactive.save_inactive("TEST_INACTIVE", False)
        ic.update_a_config_in_list(inactive)

        inactive.remove_comp("TEST_COMPONENT1")
        inactive.save_inactive("TEST_INACTIVE", False)
        ic.update_a_config_in_list(inactive)

        self.assertEqual(len(ms.pv_list), 4)
        self.assertTrue("TEST_COMPONENT1:" + GET_COMPONENT_PV in ms.pv_list.keys())
        self.assertTrue("TEST_COMPONENT1:" + DEPENDENCIES_PV in ms.pv_list.keys())

        confs = json.loads(dehex_and_decompress(ms.pv_list.get("TEST_COMPONENT1:" + DEPENDENCIES_PV)))
        self.assertEqual(len(confs), 0)
        self.assertFalse("TEST_INACTIVE".lower() in confs)

    def test_delete_config_deletes_dependency(self):
        create_components(["TEST_COMPONENT1"])
        ms = self.ms
        ic = self._create_ic()
        inactive = InactiveConfigHolder(MACROS, MockVersionControl())
        ic.active_config_name = "TEST_ACTIVE"
        inactive.add_component("TEST_COMPONENT1", Configuration(MACROS))
        inactive.save_inactive("TEST_INACTIVE", False)
        ic.update_a_config_in_list(inactive)

        ic.delete_configs(["TEST_INACTIVE"])

        self.assertEqual(len(ms.pv_list), 3)
        self.assertTrue("TEST_COMPONENT1:" + GET_COMPONENT_PV in ms.pv_list.keys())
        self.assertTrue("TEST_COMPONENT1:" + DEPENDENCIES_PV in ms.pv_list.keys())

        confs = json.loads(dehex_and_decompress(ms.pv_list.get("TEST_COMPONENT1:" + DEPENDENCIES_PV)))
        self.assertEqual(len(confs), 0)
        self.assertFalse("TEST_INACTIVE".lower() in confs)

    def test_cannot_delete_default(self):
        create_components(["TEST_COMPONENT1"])
        ms = self.ms
        ic = self._create_ic()

        self.assertRaises(InvalidDeleteException, ic.delete_configs, [DEFAULT_COMPONENT], True)

    def test_update_inactive_config_from_filewatcher(self):
        ic = self._create_ic()
        inactive = InactiveConfigHolder(MACROS, MockVersionControl())
        self.bs.set_config_list(ic)

        inactive.save_inactive("TEST_INACTIVE")
        ic.update_a_config_in_list_filewatcher(inactive)

        self.assertEqual(len(self.bs.get_comps()), 0)
        self.assertEqual(len(self.bs.get_confs()), 1)
        self.assertTrue("TEST_INACTIVE" in [x['name'] for x in self.bs.get_confs()])
        self.assertEqual(ic.get_active_changed(), 0)
        self.assertEqual(self.ms.pv_list[CONFIG_CHANGED_PV], 0)

    def test_update_inactive_config_from_filewatcher(self):
        ic = self._create_ic()
        inactive = InactiveConfigHolder(MACROS, MockVersionControl())
        self.bs.set_config_list(ic)

        inactive.save_inactive("TEST_INACTIVE_COMP", True)
        ic.update_a_config_in_list_filewatcher(inactive, True)

        self.assertEqual(len(self.bs.get_comps()), 1)
        self.assertEqual(len(self.bs.get_confs()), 0)
        self.assertTrue("TEST_INACTIVE_COMP" in [x['name'] for x in self.bs.get_comps()])
        self.assertEqual(ic.get_active_changed(), 0)
        self.assertEqual(self.ms.pv_list[CONFIG_CHANGED_PV], 0)

    def test_update_active_config_from_filewatcher(self):
        ic = self._create_ic()
        active = InactiveConfigHolder(MACROS, MockVersionControl())
        active_config_name = "TEST_ACTIVE"

        self.bs.set_config_list(ic)
        ic.active_config_name = active_config_name

        active.save_inactive(active_config_name)
        ic.update_a_config_in_list_filewatcher(active)

        self.assertEqual(len(self.bs.get_comps()), 0)
        self.assertEqual(len(self.bs.get_confs()), 1)
        self.assertTrue("TEST_ACTIVE" in [x['name'] for x in self.bs.get_confs()])
        self.assertEqual(ic.get_active_changed(), 1)
        self.assertEqual(self.ms.pv_list[CONFIG_CHANGED_PV], 1)

    def test_update_active_component_from_filewatcher(self):
        ic = self._create_ic()
        inactive = InactiveConfigHolder(MACROS, MockVersionControl())
        active_config_name = "TEST_ACTIVE"
        active_config_comp = "TEST_ACTIVE_COMP"

        self.bs.set_config_list(ic)
        ic.active_config_name = active_config_name
        ic.active_components = [active_config_comp]

        inactive.save_inactive(active_config_comp, True)
        ic.update_a_config_in_list_filewatcher(inactive, True)

        self.assertEqual(len(self.bs.get_comps()), 1)
        self.assertEqual(len(self.bs.get_confs()), 0)
        self.assertTrue("TEST_ACTIVE_COMP" in [x['name'] for x in self.bs.get_comps()])
        self.assertEqual(ic.get_active_changed(), 1)
        self.assertEqual(self.ms.pv_list[CONFIG_CHANGED_PV], 1)

    def test_default_filtered(self):
        ic = self._create_ic()
        ms = self.ms

        comps = ic.get_components()
        self.assertTrue(DEFAULT_COMPONENT not in comps)

        self.assertEqual(len(ms.pv_list.keys()), 1)<|MERGE_RESOLUTION|>--- conflicted
+++ resolved
@@ -63,13 +63,8 @@
             configserver.save_inactive(name)
 
 
-<<<<<<< HEAD
 def create_components(names):
-        configserver = InactiveConfigHolder(CONFIG_PATH, MACROS, MockVersionControl())
-=======
-def create_subconfigs(names):
         configserver = InactiveConfigHolder(MACROS, MockVersionControl())
->>>>>>> 357fb4ee
         for name in names:
             configserver.save_inactive(name, True)
         return configserver
@@ -336,13 +331,8 @@
         ms = self.ms
         ic = self._create_ic()
 
-<<<<<<< HEAD
-        inactive = InactiveConfigHolder(CONFIG_PATH, MACROS, MockVersionControl())
+        inactive = InactiveConfigHolder(MACROS, MockVersionControl())
         inactive.add_component("TEST_COMPONENT1", Configuration(MACROS))
-=======
-        inactive = InactiveConfigHolder(MACROS, MockVersionControl())
-        inactive.add_subconfig("TEST_SUBCONFIG1", Configuration(MACROS))
->>>>>>> 357fb4ee
         inactive.save_inactive("TEST_INACTIVE")
 
         ic.update_a_config_in_list(comp1, True)
@@ -464,13 +454,8 @@
         ic = self._create_ic()
         ic.active_config_name = "TEST_ACTIVE"
 
-<<<<<<< HEAD
-        self.assertEqual(len(os.listdir(os.path.join(CONFIG_PATH, COMPONENT_DIRECTORY))), 3)
-        ic.delete_configs(["TEST_COMPONENT1"], True)
-=======
         self.assertEqual(len(os.listdir(FILEPATH_MANAGER.component_dir)), 3)
         ic.delete_configs(["TEST_SUBCONFIG1"], True)
->>>>>>> 357fb4ee
 
         configs = os.listdir(FILEPATH_MANAGER.component_dir)
         self.assertEqual(len(configs), 2)
