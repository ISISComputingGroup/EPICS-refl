--- conflicted
+++ resolved
@@ -65,13 +65,9 @@
     ret_vals.append(xmlrunner.XMLTestRunner(output=xml_dir).run(synoptic_manager_suite).wasSuccessful())
     ret_vals.append(xmlrunner.XMLTestRunner(output=xml_dir).run(ioc_control_suite).wasSuccessful())
 
-<<<<<<< HEAD
-    print "------ BLOCKSERVER UNIT TESTS COMPLETE ------\n\n"
-    # Return failure exit code if a test failed
-    sys.exit(False in ret_vals)
-=======
     # Site specific tests
     xmlrunner.XMLTestRunner(output=xml_dir).run(block_rules_suite)
 
     print "------ BLOCKSERVER UNIT TESTS COMPLETE ------\n\n"
->>>>>>> 706f6bfd
+    # Return failure exit code if a test failed
+    sys.exit(False in ret_vals)