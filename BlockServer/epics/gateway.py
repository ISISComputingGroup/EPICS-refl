import time
from server_common.channel_access import caget, caput
from server_common.utilities import print_and_log

<<<<<<< HEAD
=======
ALIAS_HEADER = """\
##
EVALUATION ORDER ALLOW, DENY

## serve blockserver internal variables, including Flag variables needed by blockserver process to restart gateway
%sCS:GATEWAY:BLOCKSERVER:.*    				    ALLOW	ANYBODY	    1
## allow anybody to generate gateway reports
%sCS:GATEWAY:BLOCKSERVER:report[1-9]Flag		ALLOW	ANYBODY		1
"""

>>>>>>> 22ca34c3

class Gateway(object):
    """A class for interacting with the EPICS gateway that creates the aliases used for implementing blocks"""

    def __init__(self, prefix, block_prefix, pvlist_file, pv_prefix):
        """Constructor.

        Args:
            prefix (string): The prefix for the gateway
            block_prefix (string): The block prefix
            pvlist_file (string): Where to write the gateway file
            pv_prefix (string): Prefix for instrument PVs
        """
        self._prefix = prefix
        self._block_prefix = block_prefix
        self._pvlist_file = pvlist_file
        self._pv_prefix = pv_prefix

    def exists(self):
        """Checks the gateway exists by querying on of the PVs.

        Returns:
            bool : Whether the gateway is running and is accessible
        """
        val = caget(self._prefix + "pvtotal")
        if val is None:
            return False
        else:
            return True

    def _reload(self):
        print_and_log("Reloading gateway")
        try:
            # Have to wait after put as the gateway does not do completion callbacks (it is not an IOC)
            caput(self._prefix + "newAsFlag", 1, False)
<<<<<<< HEAD
            while(caget(self._prefix + "newAsFlag") == 1):
=======
            while caget(self._prefix + "newAsFlag") == 1:
>>>>>>> 22ca34c3
                time.sleep(1)
            print_and_log("Gateway reloaded")
        except Exception as err:
            print_and_log("Problem with reloading the gateway %s" % err)

    def _generate_alias_file(self, blocks=None):
        # Generate blocks.pvlist for gateway
        f = open(self._pvlist_file, 'w')
        header = ALIAS_HEADER % (self._pv_prefix, self._pv_prefix)
        f.write(header)
        if blocks is not None:
            for name, value in blocks.iteritems():
                lines = self._generate_alias(value.name, value.pv, value.local)
                for l in lines:
                    f.write(l)
        # Add a blank line at the end!
        f.write("\n")
        f.close()

    def _generate_alias(self, blockname, pv, local):
        print("Creating block: %s for %s" % (blockname, pv))
        lines = list()
        if pv.endswith(".VAL"):
            # Strip off the .VAL
            pv = pv.rstrip(".VAL")
        if pv.endswith(":SP"):
            # The block points at a setpoint
            lines.append("## The block points at a :SP, so it needs an optional group as genie_python will append an additional :SP, but ignore :RC:\n")
            if local:
                # Pattern match is for picking up any extras like :RBV or .EGU
                lines.append('%s%s%s\(:SP\)?\([.:].*\)    ALIAS    %s%s\\2\n' % (self._pv_prefix, self._block_prefix,
                                                                                 blockname, self._pv_prefix, pv))
                lines.append('%s%s%s\(:SP\)?:RC:.*    DENY\n' % (self._pv_prefix, self._block_prefix, blockname))
                lines.append('%s%s%s\(:SP\)?    ALIAS    %s%s\n' %
                             (self._pv_prefix, self._block_prefix, blockname, self._pv_prefix, pv))
            else:
                # pv_prefix is hard-coded for non-local PVs
                # Pattern match is for picking up any extras like :RBV or .EGU
                lines.append('%s%s%s\(:SP\)?\([.:].*\)    ALIAS    %s\\2\n' % (self._pv_prefix, self._block_prefix,
                                                                               blockname, pv))
                lines.append('%s%s%s\(:SP\)?:RC:.*    DENY\n' % (self._pv_prefix, self._block_prefix, blockname))
                lines.append('%s%s%s\(:SP\)?    ALIAS    %s\n' % (self._pv_prefix, self._block_prefix, blockname, pv))
        elif pv.endswith(".RBV"):
            # The block points at a readback value (most likely for a motor)
            lines.append("## The block points at a .RBV, so it needs entries for both reading the RBV and for the rest, but ignore :RC:\n")
            if local:
                # Pattern match is for picking up any extras like :RBV or .EGU
                lines.append('%s%s%s\([.:].*\)    ALIAS    %s%s\\1\n' % (self._pv_prefix, self._block_prefix, blockname,
                                                                         self._pv_prefix, pv.rstrip(".RBV")))
                lines.append('%s%s%s:RC:.*    DENY\n' % (self._pv_prefix, self._block_prefix, blockname))
                lines.append('%s%s%s[.]VAL    ALIAS    %s%s\n' % (self._pv_prefix, self._block_prefix, blockname,
                                                                  self._pv_prefix, pv))
                lines.append('%s%s%s    ALIAS    %s%s\n' % (self._pv_prefix, self._block_prefix, blockname,
                                                            self._pv_prefix, pv))
            else:
                # pv_prefix is hard-coded for non-local PVs
                # Pattern match is for picking up any extras like :RBV or .EGU
                lines.append('%s%s%s\([.:].*\)    ALIAS    %s\\1\n' % (self._pv_prefix, self._block_prefix, blockname,
                                                                       pv.rstrip(".RBV")))
                lines.append('%s%s%s:RC:.*    DENY\n' % (self._pv_prefix, self._block_prefix, blockname))
                lines.append('%s%s%s[.]VAL    ALIAS    %s\n' % (self._pv_prefix, self._block_prefix, blockname, pv))
                lines.append('%s%s%s    ALIAS    %s\n' % (self._pv_prefix, self._block_prefix, blockname, pv))
        else:
            # Standard case
            lines.append("## Standard block with entries for matching :SP and :SP:RBV as well as .EGU, but ignore :RC:\n")
            if local:
                # Pattern match is for picking up any any SP or SP:RBV
                lines.append('%s%s%s\([.:].*\)    ALIAS    %s%s\\1\n' % (self._pv_prefix, self._block_prefix, blockname,
                                                                         self._pv_prefix, pv))
                lines.append('%s%s%s:RC:.*    DENY\n' % (self._pv_prefix, self._block_prefix, blockname))
                lines.append('%s%s%s    ALIAS    %s%s\n' % (self._pv_prefix, self._block_prefix, blockname,
                                                            self._pv_prefix, pv))
            else:
                # pv_prefix is hard-coded for non-local PVs
                # Pattern match is for picking up any any SP or SP:RBV
                lines.append('%s%s%s\([.:].*\)    ALIAS    %s\\1\n' % (self._pv_prefix, self._block_prefix, blockname,
                                                                       pv))
                lines.append('%s%s%s:RC:.*    DENY\n' % (self._pv_prefix, self._block_prefix, blockname))
                lines.append('%s%s%s    ALIAS    %s\n' % (self._pv_prefix, self._block_prefix, blockname, pv))
        return lines

    def set_new_aliases(self, blocks):
        """Creates the aliases for the blocks and restarts the gateway.

        Args:
            blocks (OrderedDict): The blocks that belong to the configuration
        """
        self._generate_alias_file(blocks)
        self._reload()<|MERGE_RESOLUTION|>--- conflicted
+++ resolved
@@ -2,8 +2,7 @@
 from server_common.channel_access import caget, caput
 from server_common.utilities import print_and_log
 
-<<<<<<< HEAD
-=======
+
 ALIAS_HEADER = """\
 ##
 EVALUATION ORDER ALLOW, DENY
@@ -13,8 +12,6 @@
 ## allow anybody to generate gateway reports
 %sCS:GATEWAY:BLOCKSERVER:report[1-9]Flag		ALLOW	ANYBODY		1
 """
-
->>>>>>> 22ca34c3
 
 class Gateway(object):
     """A class for interacting with the EPICS gateway that creates the aliases used for implementing blocks"""
@@ -50,11 +47,8 @@
         try:
             # Have to wait after put as the gateway does not do completion callbacks (it is not an IOC)
             caput(self._prefix + "newAsFlag", 1, False)
-<<<<<<< HEAD
-            while(caget(self._prefix + "newAsFlag") == 1):
-=======
+
             while caget(self._prefix + "newAsFlag") == 1:
->>>>>>> 22ca34c3
                 time.sleep(1)
             print_and_log("Gateway reloaded")
         except Exception as err:
