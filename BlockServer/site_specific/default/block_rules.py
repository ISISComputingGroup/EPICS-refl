--- conflicted
+++ resolved
@@ -38,11 +38,6 @@
 
     def _create_pv(self):
         data = {"disallowed": DISALLOWED_BLOCK_NAMES,
-<<<<<<< HEAD
-                "regex": ALLOWED_BLOCK_NAME_REGEX, "regex_message": BLOCK_REGEX_ERROR_MESSAGE}
-        self._cas.updatePV(BLOCKSERVER + BLOCK_RULES_PV, compress_and_hex(json.dumps(data)))
-=======
                 "regex": REGEX_PV_NAME_LIKE,
                 "regexMessage": BLOCK_REGEX_ERROR_MESSAGE}
-        self._cas.updatePV(BLOCK_RULES_PV, compress_and_hex(json.dumps(data)))
->>>>>>> 70d27dfc
+        self._cas.updatePV(BLOCKSERVER + BLOCK_RULES_PV, compress_and_hex(json.dumps(data)))