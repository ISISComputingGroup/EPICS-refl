--- conflicted
+++ resolved
@@ -53,16 +53,9 @@
         self._create_pv()
 
     def _create_pv(self):
-<<<<<<< HEAD
         self._bs.add_string_pv_to_db(GROUP_RULES_PV, 16000)
         self._bs.setParam(GROUP_RULES_PV, compress_and_hex(json.dumps(self.rules)))
         self._bs.updatePVs()
-=======
-        data = {"disallowed": DISALLOWED_NAMES,
-                "regex": REGEX_PV_NAME_LIKE,
-                "regexMessage": GROUP_REGEX_ERROR_MESSAGE}
-        self._cas.updatePV(BlockserverPVNames.GROUP_RULES, compress_and_hex(json.dumps(data)))
->>>>>>> dcfc0cd2
 
 
 class ConfigurationDescriptionRules(object):
@@ -80,13 +73,6 @@
         self._create_pv()
 
     def _create_pv(self):
-<<<<<<< HEAD
         self._bs.add_string_pv_to_db(CONFIG_DESC_RULES_PV, 16000)
         self._bs.setParam(CONFIG_DESC_RULES_PV, compress_and_hex(json.dumps(self.rules)))
         self._bs.updatePVs()
-=======
-        data = {"disallowed": DISALLOWED_NAMES,
-                "regex": REGEX_PV_NAME_LIKE_WITH_SPACE,
-                "regexMessage": CONFIG_DESC_REGEX_ERROR_MESSAGE}
-        self._cas.updatePV(BlockserverPVNames.CONF_DESC_RULES, compress_and_hex(json.dumps(data)))
->>>>>>> dcfc0cd2
