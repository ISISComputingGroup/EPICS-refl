--- conflicted
+++ resolved
@@ -602,8 +602,9 @@
         if self._autosave:
             self._initialise_sp_from_file()
         if self._set_point_rbv is None:
-<<<<<<< HEAD
             self.component.beam_path_set_point.axis[self.axis].add_listener(InitUpdate, self._initialise_sp_from_motor)
+            self.component.beam_path_set_point.in_beam_manager.add_listener(InitUpdate,
+                                                                            self._initialise_sp_from_motor)
 
     def _initialise_beam_path_sp_listeners(self):
         """
@@ -611,12 +612,6 @@
         """
         self.component.beam_path_set_point.add_listener(ComponentInBeamUpdate, self._on_update_in_beam_state)
         self.is_disabled = not self.component.beam_path_set_point.is_in_beam
-=======
-            self.component.beam_path_set_point.axis[self.axis].add_listener(InitUpdate,
-                                                                            self._initialise_sp_from_motor)
-            self.component.beam_path_set_point.in_beam_manager.add_listener(InitUpdate,
-                                                                            self._initialise_sp_from_motor)
->>>>>>> 50bffc22
 
     def _initialise_beam_path_rbv_listeners(self):
         """
@@ -660,7 +655,7 @@
                 init_sp = autosave_val
             else:
                 # If the axis is out of the beam and there is not autosave the displacement should be set to 0
-                init_sp = 0.0
+            init_sp = 0.0
                 STATUS_MANAGER.update_error_log("Parameter {} is parkable so should have an autosave value but "
                                                 "doesn't. Has been set to 0 check its value".format(self.name))
                 STATUS_MANAGER.update_active_problems(
@@ -690,7 +685,7 @@
             return False
 
         return not self.component.beam_path_set_point.axis[self.axis].is_in_beam or \
-            abs(self.rbv - self._set_point_rbv) < self._rbv_to_sp_tolerance
+               abs(self.rbv - self._set_point_rbv) < self._rbv_to_sp_tolerance
 
     def _get_alarm_info(self):
         """
