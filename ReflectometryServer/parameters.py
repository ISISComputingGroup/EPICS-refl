"""
Parameters that the user would interact with
"""
from file_io import AutosaveType, read_autosave_value, write_autosave_value
import logging

from enum import Enum
from ReflectometryServer.components import ChangeAxis
from server_common.utilities import print_and_log, SEVERITY

logger = logging.getLogger(__name__)


class ParameterNotInitializedException(Exception):
    def __init__(self, err):
        self.message = str(err)

    def __str__(self):
        return self.message


class BeamlineParameterType(Enum):
    """
    Types of beamline parameters
    """
    FLOAT = 0
    IN_OUT = 1


class BeamlineParameterGroup(Enum):
    """
    Types of groups a parameter can belong to
    """
    TRACKING = 1
    FOOTPRINT_PARAMETER = 2
    GAP_VERTICAL = 3
    GAP_HORIZONTAL = 4


class BeamlineParameter(object):
    """
    General beamline parameter that can be set. Subclass must implement _move_component to decide what to do with the
    value that is set.
    """
    def __init__(self, name, sim=False, init=None, description=None, autosave=False, rbv_to_sp_tolerance=0.01):
        if sim:
            self._set_point = init
            self._set_point_rbv = init
        else:
            self._set_point = None
            self._set_point_rbv = None

        self._sp_is_changed = False
        self._name = name
        self.after_move_listener = lambda x: None
        self.parameter_type = BeamlineParameterType.FLOAT
        if description is None:
            self.description = name
        else:
            self.description = description
        self._autosave = autosave
        self.group_names = []
        self._rbv_change_listeners = set()
        self._sp_rbv_change_listeners = set()
        self._after_is_changing_change_listeners = set()
        self._after_rbv_at_sp_listeners = set()
        self._init_listeners = set()
<<<<<<< HEAD
        self.rbv_to_sp_tolerance = rbv_to_sp_tolerance
=======
>>>>>>> e9364e61

    def __repr__(self):
        return "{} '{}': sp={}, sp_rbv={}, rbv={}, changed={}".format(__name__, self.name, self._set_point,
                                                                      self._set_point_rbv, self.rbv, self.sp_changed)

    def _initialise_sp_from_file(self):
        """
        Read an autosaved setpoint for this parameter from the autosave file. Remains None if unsuccesful.
        Subclassed to handle type casting.
        """
        raise NotImplemented("This must be implemented in the subclass.")

    def _initialise_sp_from_motor(self):
        """
        Get the setpoint value for this parameter based on the motor setpoint position.
        """
        raise NotImplemented("This must be implemented in the subclass.")

    def _set_initial_sp(self, sp_init):
        """
        Populate the setpoint and setpoint readback with a value and trigger relevant listeners.

        Params:
            sp_init: The setpoint value to set
        """
        self._set_point = sp_init
        self._set_point_rbv = sp_init
        self._trigger_init_listeners()

    def _set_changed_flag(self):
        """
        Flags in the component that the beamline parameter should be moved.
        """
        raise NotImplemented("This must be implemented in the sub class")

    @property
    def rbv(self):
        """
        Returns: the read back value
        """
        return self._rbv()

    @property
    def rbv_at_sp(self):
        """
        Returns: Does the read back value match the set point target within a defined tolerance
        """
        if self.rbv is None or self._set_point_rbv is None or abs(self.rbv - self._set_point_rbv) > self.rbv_to_sp_tolerance:
            return 0
        else:
            return 1

    @property
    def sp_rbv(self):
        """
        Returns: the set point read back value, i.e. wherethe last move was instructed to go
        """
        return self._set_point_rbv

    @property
    def sp_no_move(self):
        """
        The set point of where it will move to when move is set.

        Returns: Setpoint last set, i.e. when the next move on this parameter is called where it will move to
        """
        return self._set_point

    @sp_no_move.setter
    def sp_no_move(self, set_point):
        """
        The set point of where it will move to when move is set.
        Move is not done this is mainly for use in the OPI.
        Args:
            set_point: the set point
        """
        self._sp_no_move(set_point)

    def _sp_no_move(self, set_point):
        self._set_point = set_point
        self._sp_is_changed = True

    @property
    def sp(self):
        """
        Move to this setpoint.
        Returns: Setpoint last set, i.e. when the next move on this parameter is called where it will move to
        """
        return self._set_point

    @sp.setter
    def sp(self, value):
        """
        Set the set point and move to it.
        Args:
            value: new set point
        """
        self._sp_no_move(value)
        self._do_move()

    @property
    def move(self):
        """
        Move to the setpoint.
        """
        return 0

    @move.setter
    def move(self, _):
        """
        Move to the setpoint, no matter what the value passed is.
        """
        self._do_move()

    def _do_move(self):
        self.move_to_sp_no_callback()
        self.after_move_listener(self)

    def move_to_sp_no_callback(self):
        """
        Move the component but don't call a callback indicating a move has been performed.
        """
        self._set_point_rbv = self._set_point
        self._check_and_move_component()
        self._sp_is_changed = False
        if self._autosave:
            write_autosave_value(self._name, self._set_point_rbv, AutosaveType.PARAM)
        self._trigger_sp_rbv_listeners(self)

    def move_to_sp_rbv_no_callback(self):
        """
        Repeat the move to the last set point.
        """
        self._check_and_move_component()

    def add_rbv_change_listener(self, listener):
        """
        Add a listener which should be called if the rbv value changes.
        Args:
            listener: the function to call with one argument which is the new rbv value
        """
        self._rbv_change_listeners.add(listener)

    def _trigger_rbv_listeners(self, source):
        """
        Trigger all rbv listeners

        Args:
            source: source of change which is not used
        """
        rbv = self._rbv()
        for listener in self._rbv_change_listeners:
            listener(rbv)
        self._trigger_after_sp_at_rbv_update()

    @property
    def is_changing(self):
        """
        Returns: Is the parameter changing (rotating, displacing etc.)
        """
        raise NotImplemented()

    def add_after_is_changing_change_listener(self, listener):
        """
        Add a listener which is triggered if the changing (rotating, displacing etc) state is changed.

        Args:
            listener: listener with a single argument which is the calling calculation.
        """
        self._after_is_changing_change_listeners.add(listener)

    def _trigger_after_is_changing_change(self):
        """
        Runs all the current listeners on the changing state because something has changed.
        """
        for listener in self._after_is_changing_change_listeners:
            listener(self.is_changing)

    def add_after_rbv_at_sp_listener(self, listener):
        """
        Add a listener which is triggered to check if the rbv is at the sp target within some tolerance.

        Args:
            listener: listener with a single argument which is the calling calculation.
        """
        self._after_rbv_at_sp_listeners.add(listener)

    def _trigger_after_sp_at_rbv_update(self):
        """
        Runs all the current listeners on the rbv_at_sp because something has changed.
        """
        for listener in self._after_rbv_at_sp_listeners:
            listener(self.rbv_at_sp)

    def add_sp_rbv_change_listener(self, listener):
        """
        Add a listener which should be called if the rbv value changes.
        Args:
            listener: the function to call with one argument which is the new rbv value
        """
        self._sp_rbv_change_listeners.add(listener)

    def _trigger_sp_rbv_listeners(self, source):
        """
        Trigger all rbv listeners

        Args:
            source: source of change which is not used
        """
        for listener in self._sp_rbv_change_listeners:
            listener(self._set_point_rbv)
        self._trigger_after_sp_at_rbv_update()

    def add_init_listener(self, listener):
        self._init_listeners.add(listener)

    def _trigger_init_listeners(self):
        for listener in self._init_listeners:
            listener(self._set_point)

    @property
    def name(self):
        """
        Returns: name of this beamline parameter
        """
        return self._name

    @property
    def sp_changed(self):
        """
        Returns: Has set point been changed since the last move
        """
        return self._sp_is_changed

    def _check_and_move_component(self):
        """
        Checks whether this parameter is initialised and moves the underlying component to its setpoint if so.
        """
        if self._set_point_rbv is not None:
            self._move_component()
            self._set_changed_flag()
        else:
            raise ParameterNotInitializedException(self.name)

    def _move_component(self):
        """
        Moves the component(s) associated with this parameter to the setpoint.
        """
        raise NotImplemented("This must be implemented in the sub class")

    def _rbv(self):
        """
        Returns: the read back value
        """
        raise NotImplemented("This must be implemented in the sub class")

    def validate(self, drivers):
        """
        Perform validation of this parameter returning a list of errors.

        Args:
            drivers (list[ReflectometryServer.ioc_driver.IocDriver]): list of driver to help with validation

        Returns:
            (list[str]): list of problems; Empty list if there are no errors

        """
        raise NotImplemented("This must be implemented in the sub class")

    def _log_autosave_type_error(self):
        """
        Logs an error that the autosave value this parameter was trying to read was of the wrong type.
        """
        logger.error("Could not read autosave value for parameter {}: unexpected type.".format(self.name))


class AngleParameter(BeamlineParameter):
    """
    The angle of the component measured from the incoming beam, this could be theta, or the supermirror angle or
        title jaws angle.
    Angle is measure with +ve in the anti-clockwise direction)
    """

    def __init__(self, name, reflection_component, sim=False, init=0, description=None, autosave=False, rbv_to_sp_tolerance=0.002):
        """
        Initializer.
        Args:
            name (str): Name of the reflection angle
            reflection_component (ReflectometryServer.components.Component): the active component at the
                reflection point
            description (str): description
        """
        if description is None:
            description = "{} angle".format(name)
        super(AngleParameter, self).__init__(name, sim, init, description, autosave, rbv_to_sp_tolerance=rbv_to_sp_tolerance)
        self._reflection_component = reflection_component

        if self._autosave:
            self._initialise_sp_from_file()
        if self._set_point_rbv is None:
            self._reflection_component.beam_path_set_point.add_init_listener(self._initialise_sp_from_motor)

        self._reflection_component.beam_path_rbv.add_after_beam_path_update_listener(self._trigger_rbv_listeners)
        self._reflection_component.beam_path_rbv.add_after_is_changing_change_listener(self._trigger_after_is_changing_change)

    def _initialise_sp_from_file(self):
        """
        Read an autosaved setpoint for this parameter from the autosave file. Remains None if unsuccesful.
        """
        sp_init = read_autosave_value(self._name, AutosaveType.PARAM)
        if sp_init is not None:
            try:
                angle = float(sp_init)
                self._set_initial_sp(angle)
                self._move_component()
            except ValueError as e:
                self._log_autosave_type_error()

    def _initialise_sp_from_motor(self):
        """
        Get the setpoint value for this parameter based on the motor setpoint position.
        """
        init_sp = self._reflection_component.beam_path_set_point.angle
        self._set_initial_sp(init_sp)

    def _move_component(self):
        self._reflection_component.beam_path_set_point.set_angle_relative_to_beam(self._set_point_rbv)

    def _set_changed_flag(self):
        self._reflection_component.set_changed_flag(ChangeAxis.ANGLE, True)

    def _rbv(self):
        return self._reflection_component.beam_path_rbv.get_angle_relative_to_beam()

    @property
    def is_changing(self):
        """
        Returns: Is the parameter changing (rotating)
        """
        return self._reflection_component.beam_path_rbv.is_rotating

    def validate(self, drivers):
        """
        Perform validation of this parameter returning a list of errors.

        Args:
            drivers (list[ReflectometryServer.ioc_driver.IocDriver]): list of driver to help with validation

        Returns:
            (list[str]): list of problems; Empty list if there are no errors

        """
        return []


class TrackingPosition(BeamlineParameter):
    """
    Component which tracks the position of the beam with a single degree of freedom. E.g. slit set on a height stage
    """

    def __init__(self, name, component, sim=False, init=0, description=None, autosave=False, rbv_to_sp_tolerance=0.002):
        """

        Args:
            name: Name of the variable
            component (ReflectometryServer.components.Component): component that the tracking is based on
            description (str): description
        """
        if description is None:
            description = "{} tracking position".format(name)
        super(TrackingPosition, self).__init__(name, sim, init, description, autosave, rbv_to_sp_tolerance=rbv_to_sp_tolerance)
        self._component = component

        if self._autosave:
            self._initialise_sp_from_file()
        if self._set_point_rbv is None:
            self._component.beam_path_set_point.add_init_listener(self._initialise_sp_from_motor)

        self._component.beam_path_rbv.add_after_beam_path_update_listener(self._trigger_rbv_listeners)
        self._component.beam_path_rbv.add_after_is_changing_change_listener(self._trigger_after_is_changing_change)

        self.group_names.append(BeamlineParameterGroup.TRACKING)

    def _initialise_sp_from_file(self):
        """
        Read an autosaved setpoint for this parameter from the autosave file. Remains None if unsuccesful.
        """
        sp_init = read_autosave_value(self._name, AutosaveType.PARAM)
        if sp_init is not None:
            try:
                sp_init = float(sp_init)
                self._set_initial_sp(sp_init)
                self._component.beam_path_set_point.autosaved_offset = sp_init
                self._move_component()
            except ValueError as e:
                self._log_autosave_type_error()

    def _initialise_sp_from_motor(self):
        """
        Get the setpoint value for this parameter based on the motor setpoint position.
        """
        if self._component.beam_path_set_point.is_in_beam:
            init_sp = self._component.beam_path_set_point.get_position_relative_to_beam()
        else:
            init_sp = 0.0
        self._set_initial_sp(init_sp)

    def _move_component(self):
        self._component.beam_path_set_point.set_position_relative_to_beam(self._set_point_rbv)

    def _set_changed_flag(self):
        self._component.set_changed_flag(ChangeAxis.POSITION, True)

    def _rbv(self):
        """
        Returns: readback value for the tracking displacement above the beam
        """
        return self._component.beam_path_rbv.get_position_relative_to_beam()

    @property
    def is_changing(self):
        """
        Returns: Is the parameter changing (displacing)
        """
        return self._component.beam_path_rbv.is_displacing

    def validate(self, drivers):
        """
        Perform validation of this parameter returning a list of errors.

        Args:
            drivers (list[ReflectometryServer.ioc_driver.IocDriver]): list of driver to help with validation

        Returns:
            (list[str]): list of problems; Empty list if there are no errors

        """
        return []


class InBeamParameter(BeamlineParameter):
    """
    Parameter which sets whether a given device is in the beam.
    """

    def __init__(self, name, component, sim=False, init=False, description=None, autosave=False):
        """
        Initializer.
        Args:
            name (str): Name of the enabled parameter
            component (ReflectometryServer.components.Component): the component to be enabled or disabled
            description (str): description
        """
        if description is None:
            description = "{} component is in the beam".format(name)
        super(InBeamParameter, self).__init__(name, sim, init, description, autosave, rbv_to_sp_tolerance=0.001)
        self._component = component

        if self._autosave:
            self._initialise_sp_from_file()
        if self._set_point_rbv is None:
            self._component.beam_path_set_point.add_init_listener(self._initialise_sp_from_motor)
        self._component.beam_path_rbv.add_after_beam_path_update_listener(self._trigger_rbv_listeners)
        self._component.beam_path_rbv.add_after_is_changing_change_listener(self._trigger_after_is_changing_change)

        self.parameter_type = BeamlineParameterType.IN_OUT

    def _initialise_sp_from_file(self):
        """
        Read an autosaved setpoint for this parameter from the autosave file. Remains None if unsuccesful.
        """
        sp_init = read_autosave_value(self._name, AutosaveType.PARAM)
        if sp_init == "True":
            self._set_initial_sp(True)
            self._move_component()
        elif sp_init == "False":
            self._set_initial_sp(False)
            self._move_component()
        elif sp_init is not None:
            self._log_autosave_type_error()

    def _initialise_sp_from_motor(self):
        """
        Get the setpoint value for this parameter based on the motor setpoint position.
        """
        init_sp = self._component.beam_path_set_point.is_in_beam
        self._set_initial_sp(init_sp)

    def _move_component(self):
        self._component.beam_path_set_point.is_in_beam = self._set_point_rbv

    def _set_changed_flag(self):
        self._component.set_changed_flag(ChangeAxis.POSITION, True)

    def validate(self, drivers):
        """
        Perform validation of this parameter returning a list of errors.

        Args:
            drivers (list[ReflectometryServer.ioc_driver.IocDriver]): list of driver to help with validation

        Returns:
            (list[str]): list of problems; Empty list if there are no errors
        """

        errors = []
        for driver in drivers:
            if driver.is_for_component(self._component):
                try:
                    if driver.has_out_of_beam_position():
                        break
                except AttributeError:
                    pass  # this is not a displacement driver so can not have this
        else:
            errors.append("No driver found with out of beam position for component {}".format(self.name))
        return errors

    def _rbv(self):
        return self._component.beam_path_rbv.is_in_beam

    @property
    def is_changing(self):
        """
        Returns: Is the parameter changing (rotating, displacing etc.)
        """
        if self._component.beam_path_rbv.is_displacing or self._component.beam_path_rbv.is_rotating:
            return True
        else:
            return False


class SlitGapParameter(BeamlineParameter):
    """
    Parameter which sets the gap on a slit. This differs from other beamline parameters in that it is not linked to the
    beamline component layer but hooks directly into a motor axis.
    """
    def __init__(self, name, pv_wrapper, sim=False, init=0, description=None, autosave=False, rbv_to_sp_tolerance=0.002):
        """
        Args:
            name (str): The name of the parameter
            pv_wrapper (ReflectometryServer.pv_wrapper._JawsAxisPVWrapper): The jaws pv wrapper this parameter talks to
            sim (bool): Whether it is a simulated parameter
            init (float): Initialisation value if simulated
            description (str): The description
        """
        super(SlitGapParameter, self).__init__(name, sim, init, description, autosave, rbv_to_sp_tolerance=rbv_to_sp_tolerance)
        self._pv_wrapper = pv_wrapper
        self._pv_wrapper.add_after_rbv_change_listener(self.update_rbv)
        self._pv_wrapper.add_after_is_changing_change_listener(self._on_is_changing_change)
        self._pv_wrapper.initialise()
        if pv_wrapper.is_vertical:
            self.group_names.append(BeamlineParameterGroup.FOOTPRINT_PARAMETER)
            self.group_names.append(BeamlineParameterGroup.GAP_VERTICAL)
        else:
            self.group_names.append(BeamlineParameterGroup.GAP_HORIZONTAL)


        if self._autosave:
            self._initialise_sp_from_file()
        if self._set_point_rbv is None:
            self._initialise_sp_from_motor()

    def _initialise_sp_from_file(self):
        """
        Read an autosaved setpoint for this parameter from the autosave file. Remains None if unsuccesful.
        """
        sp_init = read_autosave_value(self._name, AutosaveType.PARAM)
        if sp_init is not None:
            try:
                self._set_initial_sp(float(sp_init))
            except ValueError as e:
                self._log_autosave_type_error()

    def _initialise_sp_from_motor(self):
        """
        Get the setpoint value for this parameter based on the motor setpoint position.
        """
        self._set_initial_sp(self._pv_wrapper.sp)

    def update_rbv(self, new_value, alarm_severity, alarm_status):
        """
        Update the readback value.

        Args:
            new_value: new readback value that is given
            alarm_severity (server_common.channel_access.AlarmSeverity): severity of any alarm
            alarm_status (server_common.channel_access.AlarmCondition): the alarm status
        """
        self._rbv_value = new_value
        self._trigger_rbv_listeners(self)

    def _set_changed_flag(self):
        pass

    def _move_component(self):
        self._pv_wrapper.sp = self._set_point

    def _rbv(self):
        return self._rbv_value

    def validate(self, drivers):
        """
        Perform validation of this parameter returning a list of errors.

        Args:
            drivers (list[ReflectometryServer.ioc_driver.IocDriver]): list of driver to help with validation

        Returns:
            (list[str]): list of problems; Empty list if there are no errors

        """
        return []

    def _on_is_changing_change(self, new_value, alarm_severity, alarm_status):
        self._trigger_after_is_changing_change()

    @property
    def is_changing(self):
        """
        Returns: Is the parameter changing (displacing)
        """
        return self._pv_wrapper.is_moving<|MERGE_RESOLUTION|>--- conflicted
+++ resolved
@@ -65,10 +65,7 @@
         self._after_is_changing_change_listeners = set()
         self._after_rbv_at_sp_listeners = set()
         self._init_listeners = set()
-<<<<<<< HEAD
         self.rbv_to_sp_tolerance = rbv_to_sp_tolerance
-=======
->>>>>>> e9364e61
 
     def __repr__(self):
         return "{} '{}': sp={}, sp_rbv={}, rbv={}, changed={}".format(__name__, self.name, self._set_point,
