--- conflicted
+++ resolved
@@ -657,12 +657,9 @@
             init (float): Initialisation value if simulated
             description (str): The description
         """
-<<<<<<< HEAD
-        super(SlitGapParameter, self).__init__(name, sim, init, description, autosave)
+        super(SlitGapParameter, self).__init__(name, sim, init, description, autosave, rbv_to_sp_tolerance=rbv_to_sp_tolerance)
         self._rbv_value = None
-=======
-        super(SlitGapParameter, self).__init__(name, sim, init, description, autosave, rbv_to_sp_tolerance=rbv_to_sp_tolerance)
->>>>>>> d9fe7380
+
         self._pv_wrapper = pv_wrapper
         self._pv_wrapper.add_after_rbv_change_listener(self.update_rbv)
         self._pv_wrapper.add_after_is_changing_change_listener(self._on_is_changing_change)
@@ -673,7 +670,6 @@
         else:
             self.group_names.append(BeamlineParameterGroup.GAP_HORIZONTAL)
 
-
         if self._autosave:
             self._initialise_sp_from_file()
         if self._set_point_rbv is None:
