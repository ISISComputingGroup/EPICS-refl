"""
Parameters that the user would interact with
"""
import file_io
import logging

from enum import Enum
from server_common.utilities import print_and_log, SEVERITY

logger = logging.getLogger(__name__)


class ParameterNotInitializedException(Exception):
    def __init__(self, err):
        self.message = str(err)

    def __str__(self):
        return self.message


class BeamlineParameterType(Enum):
    """
    Types of beamline parameters
    """
    FLOAT = 0
    IN_OUT = 1


class BeamlineParameterGroup(Enum):
    """
    Types of groups a parameter can belong to
    """
    TRACKING = 1
    FOOTPRINT_PARAMETER = 2
    GAP_VERTICAL = 3
    GAP_HORIZONTAL = 4


class BeamlineParameter(object):
    """
    General beamline parameter that can be set. Subclass must implement _move_component to decide what to do with the
    value that is set.
    """
    def __init__(self, name, sim=False, init=None, description=None, autosave=False):
        if sim:
            self._set_point = init
            self._set_point_rbv = init
        else:
            self._set_point = None
            self._set_point_rbv = None
        self._sp_is_changed = False
        self._name = name
        self.after_move_listener = lambda x: None
        self.parameter_type = BeamlineParameterType.FLOAT
        if description is None:
            self.description = name
        else:
            self.description = description
        self._autosave = autosave
        self.group_names = []
        self._rbv_change_listeners = set()
        self._sp_rbv_change_listeners = set()
        self._init_listeners = set()

    def __repr__(self):
        return "{} '{}': sp={}, sp_rbv={}, rbv={}, changed={}".format(__name__, self.name, self._set_point,
                                                                      self._set_point_rbv, self.rbv, self.sp_changed)

    def _initialise_sp_from_file(self):
        """
        Read an autosaved setpoint for this parameter from the autosave file. Remains None if unsuccesful.
        Subclassed to handle type casting.
        """
        raise NotImplemented("This must be implemented in the subclass.")

    def _initialise_sp_from_motor(self):
        """
        Get the setpoint value for this parameter based on the motor setpoint position.
        """
        raise NotImplemented("This must be implemented in the subclass.")

    def _set_initial_sp(self, sp_init):
        """
        Populate the setpoint and setpoint readback with a value and trigger relevant listeners.

        Params:
            sp_init: The setpoint value to set
        """
        self._set_point = sp_init
        self._set_point_rbv = sp_init
        self._trigger_init_listeners()

    @property
    def rbv(self):
        """
        Returns: the read back value
        """
        return self._rbv()

    @property
    def sp_rbv(self):
        """
        Returns: the set point read back value, i.e. wherethe last move was instructed to go
        """
        return self._set_point_rbv

    @property
    def sp_no_move(self):
        """
        The set point of where it will move to when move is set.

        Returns: Setpoint last set, i.e. when the next move on this parameter is called where it will move to
        """
        return self._set_point

    @sp_no_move.setter
    def sp_no_move(self, set_point):
        """
        The set point of where it will move to when move is set.
        Move is not done this is mainly for use in the OPI.
        Args:
            set_point: the set point
        """
        self._sp_no_move(set_point)

    def _sp_no_move(self, set_point):
        self._set_point = set_point
        self._sp_is_changed = True

    @property
    def sp(self):
        """
        Move to this setpoint.
        Returns: Setpoint last set, i.e. when the next move on this parameter is called where it will move to
        """
        return self._set_point

    @sp.setter
    def sp(self, value):
        """
        Set the set point and move to it.
        Args:
            value: new set point
        """
        self._sp_no_move(value)
        self._do_move()

    @property
    def move(self):
        """
        Move to the setpoint.
        """
        return 0

    @move.setter
    def move(self, _):
        """
        Move to the setpoint, no matter what the value passed is.
        """
        self._do_move()

    def _do_move(self):
        self.move_to_sp_no_callback()
        self.after_move_listener(self)

    def move_to_sp_no_callback(self):
        """
        Move the component but don't call a callback indicating a move has been performed.
        """
        self._set_point_rbv = self._set_point
        self._check_and_move_component()
        self._sp_is_changed = False
        if self._autosave:
            file_io.write_autosave_param(self._name, self._set_point_rbv)

    def move_to_sp_rbv_no_callback(self):
        """
        Repeat the move to the last set point.
        """
        self._check_and_move_component()

    def add_rbv_change_listener(self, listener):
        """
        Add a listener which should be called if the rbv value changes.
        Args:
            listener: the function to call with one argument which is the new rbv value
        """
        self._rbv_change_listeners.add(listener)

    def _trigger_rbv_listeners(self, source):
        """
        Trigger all rbv listeners

        Args:
            source: source of change which is not used
        """
        rbv = self._rbv()
        for listener in self._rbv_change_listeners:
            listener(rbv)

    def add_sp_rbv_change_listener(self, listener):
        """
        Add a listener which should be called if the rbv value changes.
        Args:
            listener: the function to call with one argument which is the new rbv value
        """
        self._sp_rbv_change_listeners.add(listener)

    def _trigger_sp_rbv_listeners(self, source):
        """
        Trigger all rbv listeners

        Args:
            source: source of change which is not used
        """
        for listener in self._sp_rbv_change_listeners:
            listener(self._set_point_rbv)

    def add_init_listener(self, listener):
        self._init_listeners.add(listener)

    def _trigger_init_listeners(self):
        for listener in self._init_listeners:
            listener(self._set_point)

    @property
    def name(self):
        """
        Returns: name of this beamline parameter
        """
        return self._name

    @property
    def sp_changed(self):
        """
        Returns: Has set point been changed since the last move
        """
        return self._sp_is_changed

    def _check_and_move_component(self):
        """
        Checks whether this parameter is initialised and moves the underlying component to its setpoint if so.
        """
        if self._set_point_rbv is not None:
            self._move_component()
        else:
            raise ParameterNotInitializedException(self.name)

    def _move_component(self):
        """
        Moves the component(s) associated with this parameter to the setpoint.
        """
        raise NotImplemented("This must be implemented in the sub class")

    def _rbv(self):
        """
        Returns: the read back value
        """
        raise NotImplemented("This must be implemented in the sub class")

    def validate(self, drivers):
        """
        Perform validation of this parameter returning a list of errors.

        Args:
            drivers (list[ReflectometryServer.ioc_driver.IocDriver]): list of driver to help with validation

        Returns:
            (list[str]): list of problems; Empty list if there are no errors

        """
        raise NotImplemented("This must be implemented in the sub class")

    def _log_autosave_type_error(self):
        """
        Logs an error that the autosave value this parameter was trying to read was of the wrong type.
        """
        logger.error("Could not read autosave value for parameter {}: unexpected type.".format(self.name))


class AngleParameter(BeamlineParameter):
    """
    The angle of the component measured from the incoming beam, this could be theta, or the supermirror angle or
        title jaws angle.
    Angle is measure with +ve in the anti-clockwise direction)
    """

    def __init__(self, name, reflection_component, sim=False, init=0, description=None, autosave=False):
        """
        Initializer.
        Args:
            name (str): Name of the reflection angle
            reflection_component (ReflectometryServer.components.Component): the active component at the
                reflection point
            description (str): description
        """
        if description is None:
            description = "{} angle".format(name)
        super(AngleParameter, self).__init__(name, sim, init, description, autosave)
        self._reflection_component = reflection_component

        if self._autosave:
            self._initialise_sp_from_file()
        if self._set_point_rbv is None:
            self._reflection_component.beam_path_set_point.add_init_listener(self._initialise_sp_from_motor)

        self._reflection_component.beam_path_rbv.add_after_beam_path_update_listener(self._trigger_rbv_listeners)

    def _initialise_sp_from_file(self):
        """
        Read an autosaved setpoint for this parameter from the autosave file. Remains None if unsuccesful.
        """
        sp_init = file_io.read_autosave_param(self._name)
        if sp_init is not None:
            try:
<<<<<<< HEAD
                self._set_initial_sp(float(sp_init))
                self._move_component()
            except ValueError as e:
                logger.error("Could not read autosave value for parameter {}: unexpected type.")
=======
                angle = float(sp_init)
                self._set_initial_sp(angle)
                self._move_component()
            except ValueError as e:
                self._log_autosave_type_error()
>>>>>>> df30f09a

    def _initialise_sp_from_motor(self):
        """
        Get the setpoint value for this parameter based on the motor setpoint position.
        """
        init_sp = self._reflection_component.beam_path_set_point.angle
        self._set_initial_sp(init_sp)

    def _move_component(self):
        self._reflection_component.beam_path_set_point.set_angle_relative_to_beam(self._set_point_rbv)

    def _rbv(self):
        return self._reflection_component.beam_path_rbv.get_angle_relative_to_beam()

    def validate(self, drivers):
        """
        Perform validation of this parameter returning a list of errors.

        Args:
            drivers (list[ReflectometryServer.ioc_driver.IocDriver]): list of driver to help with validation

        Returns:
            (list[str]): list of problems; Empty list if there are no errors

        """
        return []


class TrackingPosition(BeamlineParameter):
    """
    Component which tracks the position of the beam with a single degree of freedom. E.g. slit set on a height stage
    """

    def __init__(self, name, component, sim=False, init=0, description=None, autosave=False):
        """

        Args:
            name: Name of the variable
            component (ReflectometryServer.components.Component): component that the tracking is based on
            description (str): description
        """
        if description is None:
            description = "{} tracking position".format(name)
        super(TrackingPosition, self).__init__(name, sim, init, description, autosave)
        self._component = component

        if self._autosave:
            self._initialise_sp_from_file()
        if self._set_point_rbv is None:
            self._component.beam_path_set_point.add_init_listener(self._initialise_sp_from_motor)

        self._component.beam_path_rbv.add_after_beam_path_update_listener(self._trigger_rbv_listeners)

        self.group_names.append(BeamlineParameterGroup.TRACKING)

    def _initialise_sp_from_file(self):
        """
        Read an autosaved setpoint for this parameter from the autosave file. Remains None if unsuccesful.
        """
        sp_init = file_io.read_autosave_param(self._name)
        if sp_init is not None:
            try:
<<<<<<< HEAD
                self._set_initial_sp(float(sp_init))
                self._move_component()
            except ValueError as e:
                logger.error("Could not read autosave value for parameter {}: unexpected type.")
=======
                sp_init = float(sp_init)
                self._set_initial_sp(sp_init)
                self._component.beam_path_set_point.autosaved_offset = sp_init
                self._move_component()
            except ValueError as e:
                self._log_autosave_type_error()
>>>>>>> df30f09a

    def _initialise_sp_from_motor(self):
        """
        Get the setpoint value for this parameter based on the motor setpoint position.
        """
        if self._component.beam_path_set_point.is_in_beam:
            init_sp = self._component.beam_path_set_point.get_position_relative_to_beam()
        else:
            init_sp = 0.0
        self._set_initial_sp(init_sp)

    def _move_component(self):
        self._component.beam_path_set_point.set_position_relative_to_beam(self._set_point_rbv)

    def _rbv(self):
        """
        Returns: readback value for the tracking displacement above the beam
        """
        return self._component.beam_path_rbv.get_position_relative_to_beam()

    def validate(self, drivers):
        """
        Perform validation of this parameter returning a list of errors.

        Args:
            drivers (list[ReflectometryServer.ioc_driver.IocDriver]): list of driver to help with validation

        Returns:
            (list[str]): list of problems; Empty list if there are no errors

        """
        return []


class InBeamParameter(BeamlineParameter):
    """
    Parameter which sets whether a given device is in the beam.
    """

    def __init__(self, name, component, sim=False, init=False, description=None, autosave=False):
        """
        Initializer.
        Args:
            name (str): Name of the enabled parameter
            component (ReflectometryServer.components.Component): the component to be enabled or disabled
            description (str): description
        """
        if description is None:
            description = "{} component is in the beam".format(name)
        super(InBeamParameter, self).__init__(name, sim, init, description, autosave)
        self._component = component

        if self._autosave:
            self._initialise_sp_from_file()
        if self._set_point_rbv is None:
            self._component.beam_path_set_point.add_init_listener(self._initialise_sp_from_motor)
        self._component.beam_path_rbv.add_after_beam_path_update_listener(self._trigger_rbv_listeners)

        self.parameter_type = BeamlineParameterType.IN_OUT

    def _initialise_sp_from_file(self):
        """
        Read an autosaved setpoint for this parameter from the autosave file. Remains None if unsuccesful.
        """
        sp_init = file_io.read_autosave_param(self._name)
        if sp_init == "True":
            self._set_initial_sp(True)
            self._move_component()
        elif sp_init == "False":
            self._set_initial_sp(False)
            self._move_component()
        elif sp_init is not None:
<<<<<<< HEAD
            logger.error("Could not read autosave value for parameter {}: unexpected type.")
=======
            self._log_autosave_type_error()
>>>>>>> df30f09a

    def _initialise_sp_from_motor(self):
        """
        Get the setpoint value for this parameter based on the motor setpoint position.
        """
        init_sp = self._component.beam_path_set_point.is_in_beam
        self._set_initial_sp(init_sp)

    def _move_component(self):
        self._component.beam_path_set_point.is_in_beam = self._set_point_rbv

    def validate(self, drivers):
        """
        Perform validation of this parameter returning a list of errors.

        Args:
            drivers (list[ReflectometryServer.ioc_driver.IocDriver]): list of driver to help with validation

        Returns:
            (list[str]): list of problems; Empty list if there are no errors
        """

        errors = []
        for driver in drivers:
            if driver.is_for_component(self._component):
                try:
                    if driver.has_out_of_beam_position():
                        break
                except AttributeError:
                    pass  # this is not a displacement driver so can not have this
        else:
            errors.append("No driver found with out of beam position for component {}".format(self.name))
        return errors

    def _rbv(self):
        return self._component.beam_path_rbv.is_in_beam


class SlitGapParameter(BeamlineParameter):
    """
    Parameter which sets the gap on a slit. This differs from other beamline parameters in that it is not linked to the
    beamline component layer but hooks directly into a motor axis.
    """
    def __init__(self, name, pv_wrapper, is_vertical, sim=False, init=0, description=None, autosave=False):
        """
        Args:
            name: The name of the parameter
            pv_wrapper: The motor pv this parameter talks to
            is_vertical: Whether it is a vertical gap
            sim: Whether it is a simulated parameter
            init: Initialisation value if simulated
            description: The description
        """
        super(SlitGapParameter, self).__init__(name, sim, init, description, autosave)
        self._pv_wrapper = pv_wrapper
        self._pv_wrapper.add_after_sp_change_listener(self.update_sp_rbv)
        self._pv_wrapper.add_after_rbv_change_listener(self.update_rbv)
        self._pv_wrapper.add_monitors()
        if is_vertical:
            self.group_names.append(BeamlineParameterGroup.FOOTPRINT_PARAMETER)
            self.group_names.append(BeamlineParameterGroup.GAP_VERTICAL)
        else:
            self.group_names.append(BeamlineParameterGroup.GAP_HORIZONTAL)

        if self._autosave:
            self._initialise_sp_from_file()
        if self._set_point_rbv is None:
            self._initialise_sp_from_motor()

    def _initialise_sp_from_file(self):
        """
        Read an autosaved setpoint for this parameter from the autosave file. Remains None if unsuccesful.
        """
        sp_init = file_io.read_autosave_param(self._name)
        if sp_init is not None:
            try:
                self._set_initial_sp(float(sp_init))
            except ValueError as e:
<<<<<<< HEAD
                logger.error("Could not read autosave value for parameter {}: unexpected type.")
=======
                self._log_autosave_type_error()
>>>>>>> df30f09a

    def _initialise_sp_from_motor(self):
        """
        Get the setpoint value for this parameter based on the motor setpoint position.
        """
        self._set_initial_sp(self._pv_wrapper.sp)

    def update_sp_rbv(self, new_value, alarm_severity, alarm_status):
        """
        Update the setpoint readback value.

        Args:
            new_value: new given value
            alarm_severity (server_common.channel_access.AlarmSeverity): severity of any alarm
            alarm_status (server_common.channel_access.AlarmCondition): the alarm status
        """
        self._set_point_rbv = new_value
        self._trigger_sp_rbv_listeners(self)

    def update_rbv(self, new_value, alarm_severity, alarm_status):
        """
        Update the readback value.

        Args:
            new_value: new readback value that is given
            alarm_severity (server_common.channel_access.AlarmSeverity): severity of any alarm
            alarm_status (server_common.channel_access.AlarmCondition): the alarm status
        """
        self._rbv_value = new_value
        self._trigger_rbv_listeners(self)

    def _move_component(self):
        self._pv_wrapper.sp = self._set_point

    def _rbv(self):
        return self._rbv_value

    def validate(self, drivers):
        """
        Perform validation of this parameter returning a list of errors.

        Args:
            drivers (list[ReflectometryServer.ioc_driver.IocDriver]): list of driver to help with validation

        Returns:
            (list[str]): list of problems; Empty list if there are no errors

        """
        return []<|MERGE_RESOLUTION|>--- conflicted
+++ resolved
@@ -313,18 +313,11 @@
         sp_init = file_io.read_autosave_param(self._name)
         if sp_init is not None:
             try:
-<<<<<<< HEAD
-                self._set_initial_sp(float(sp_init))
-                self._move_component()
-            except ValueError as e:
-                logger.error("Could not read autosave value for parameter {}: unexpected type.")
-=======
                 angle = float(sp_init)
                 self._set_initial_sp(angle)
                 self._move_component()
             except ValueError as e:
                 self._log_autosave_type_error()
->>>>>>> df30f09a
 
     def _initialise_sp_from_motor(self):
         """
@@ -387,19 +380,12 @@
         sp_init = file_io.read_autosave_param(self._name)
         if sp_init is not None:
             try:
-<<<<<<< HEAD
-                self._set_initial_sp(float(sp_init))
-                self._move_component()
-            except ValueError as e:
-                logger.error("Could not read autosave value for parameter {}: unexpected type.")
-=======
                 sp_init = float(sp_init)
                 self._set_initial_sp(sp_init)
                 self._component.beam_path_set_point.autosaved_offset = sp_init
                 self._move_component()
             except ValueError as e:
                 self._log_autosave_type_error()
->>>>>>> df30f09a
 
     def _initialise_sp_from_motor(self):
         """
@@ -472,11 +458,7 @@
             self._set_initial_sp(False)
             self._move_component()
         elif sp_init is not None:
-<<<<<<< HEAD
-            logger.error("Could not read autosave value for parameter {}: unexpected type.")
-=======
             self._log_autosave_type_error()
->>>>>>> df30f09a
 
     def _initialise_sp_from_motor(self):
         """
@@ -555,11 +537,7 @@
             try:
                 self._set_initial_sp(float(sp_init))
             except ValueError as e:
-<<<<<<< HEAD
-                logger.error("Could not read autosave value for parameter {}: unexpected type.")
-=======
                 self._log_autosave_type_error()
->>>>>>> df30f09a
 
     def _initialise_sp_from_motor(self):
         """
