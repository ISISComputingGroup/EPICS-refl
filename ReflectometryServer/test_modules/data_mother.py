--- conflicted
+++ resolved
@@ -128,12 +128,9 @@
         self.after_rbv_change_listener = set()
         self.after_sp_change_listener = set()
         self.after_sp_change_listener = set()
-<<<<<<< HEAD
-=======
 
     def add_monitors(self):
         pass
->>>>>>> df30f09a
 
     def add_after_rbv_change_listener(self, listener):
         self.after_rbv_change_listener.add(listener)
