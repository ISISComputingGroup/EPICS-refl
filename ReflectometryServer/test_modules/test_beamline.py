import math
import unittest

from math import tan, radians
from hamcrest import *
from mock import Mock, patch,  call
from parameterized import parameterized

from ReflectometryServer import *

from ReflectometryServer.beamline import BeamlineConfigurationInvalidException
from ReflectometryServer.exceptions import BeamlineConfigurationParkAutosaveInvalidException
from ReflectometryServer.ioc_driver import CorrectedReadbackUpdate
from ReflectometryServer.out_of_beam import OutOfBeamSequence
from ReflectometryServer.test_modules.data_mother import DataMother, create_mock_axis, EmptyBeamlineParameter
from ReflectometryServer.beamline_constant import BeamlineConstant

from ReflectometryServer.test_modules.utils import position_and_angle, no_autosave


class TestComponentBeamline(unittest.TestCase):

    def setup_beamline(self, initial_mirror_angle, mirror_position, beam_start):
        jaws = Component("jaws", setup=PositionAndAngle(0, 0, 90))
        mirror = ReflectingComponent("mirror", setup=PositionAndAngle(0, mirror_position, 90))
        mirror.beam_path_set_point.axis[ChangeAxis.ANGLE].set_displacement(CorrectedReadbackUpdate(initial_mirror_angle, None, None))
        jaws3 = Component("jaws3", setup=PositionAndAngle(0, 20, 90))
        beamline = Beamline([jaws, mirror, jaws3], [], [], [BeamlineMode("mode", [])], beam_start)
        return beamline, mirror

    def test_GIVEN_beam_line_contains_one_passive_component_WHEN_beam_set_THEN_component_has_beam_out_same_as_beam_in(self):
        beam_start = PositionAndAngle(y=0, z=0, angle=0)
        jaws = Component("jaws", setup=PositionAndAngle(0, 2, 90))
        beamline = Beamline([jaws], [], [], [BeamlineMode("mode", [])], beam_start)

        result = beamline[0].beam_path_set_point.get_outgoing_beam()

        assert_that(result, is_(position_and_angle(beam_start)))

    def test_GIVEN_beam_line_contains_multiple_component_WHEN_beam_set_THEN_each_component_has_beam_out_which_is_effected_by_each_component_in_turn(self):
        beam_start = PositionAndAngle(y=0, z=0, angle=0)
        mirror_position = 10
        initial_mirror_angle = 45
        beamline, mirror = self.setup_beamline(initial_mirror_angle, mirror_position, beam_start)
        bounced_beam = PositionAndAngle(y=0, z=mirror_position, angle=initial_mirror_angle * 2)
        expected_beams = [beam_start, bounced_beam, bounced_beam]

        results = [component.beam_path_set_point.get_outgoing_beam() for component in beamline]

        for index, (result, expected_beam) in enumerate(zip(results, expected_beams)):
            assert_that(result, position_and_angle(expected_beam), "in component {}".format(index))


    def test_GIVEN_beam_line_contains_multiple_component_WHEN_angle_on_mirror_changed_THEN_beam_positions_are_all_recalculated(self):
        beam_start = PositionAndAngle(y=0, z=0, angle=0)
        mirror_position = 10
        initial_mirror_angle = 0

        beamline, mirror = self.setup_beamline(initial_mirror_angle, mirror_position, beam_start)

        mirror_final_angle = 45
        bounced_beam = PositionAndAngle(y=0, z=mirror_position, angle=mirror_final_angle * 2)
        expected_beams = [beam_start, bounced_beam, bounced_beam]

        mirror.beam_path_set_point.axis[ChangeAxis.ANGLE].set_displacement(CorrectedReadbackUpdate(mirror_final_angle, None, None))
        results = [component.beam_path_set_point.get_outgoing_beam() for component in beamline]

        for index, (result, expected_beam) in enumerate(zip(results, expected_beams)):
            assert_that(result, position_and_angle(expected_beam), "in component index {}".format(index))

    def test_GIVEN_beam_line_contains_multiple_component_WHEN_mirror_disabled_THEN_beam_positions_are_all_recalculated(self):
        beam_start = PositionAndAngle(y=0, z=0, angle=0)
        mirror_position = 10
        initial_mirror_angle = 45

        beamline, mirror = self.setup_beamline(initial_mirror_angle, mirror_position, beam_start)
        expected_beams = [beam_start, beam_start, beam_start]

        mirror.beam_path_set_point.axis[ChangeAxis.POSITION].park_sequence_count = 1
        mirror.beam_path_set_point.axis[ChangeAxis.POSITION].is_in_beam = False
        results = [component.beam_path_set_point.get_outgoing_beam() for component in beamline]

        for index, (result, expected_beam) in enumerate(zip(results, expected_beams)):
            assert_that(result, position_and_angle(expected_beam), "in component index {}".format(index))


class TestComponentBeamlineReadbacks(unittest.TestCase):

    def test_GIVEN_components_in_beamline_WHEN_readback_changed_THEN_components_after_changed_component_updatereadbacks(self):
        comp1 = Component("comp1", PositionAndAngle(0, 1, 90))
        comp2 = Component("comp2", PositionAndAngle(0, 2, 90))
        beamline = Beamline([comp1, comp2], [], [], [DataMother.BEAMLINE_MODE_EMPTY])

        callback = Mock()
        comp2.beam_path_rbv.set_incoming_beam = callback
        comp1.beam_path_rbv.axis[ChangeAxis.POSITION].set_displacement(CorrectedReadbackUpdate(1.0, None, None))

        assert_that(callback.called, is_(True))


class TestRealistic(unittest.TestCase):

    def test_GIVEN_beam_line_where_all_items_track_WHEN_set_theta_THEN_motors_move_to_be_on_the_beam(self):
        spacing = 2.0

        bl, drives = DataMother.beamline_s1_s3_theta_detector(spacing)

        bl.parameter("s1").sp = 0
        bl.parameter("s3").sp = 0
        bl.parameter("det").sp = 0
        bl.parameter("det_angle").sp = 0

        theta_angle = 2
        bl.parameter("theta").sp = theta_angle

        assert_that(drives["s1_axis"].sp, is_(0))

        expected_s3_value = spacing * tan(radians(theta_angle * 2.0))
        assert_that(drives["s3_axis"].sp, is_(expected_s3_value))

        expected_det_value = 2 * spacing * tan(radians(theta_angle * 2.0))
        assert_that(drives["det_axis"].sp, is_(expected_det_value))

        assert_that(drives["det_angle_axis"].sp, is_(2*theta_angle))

    def test_GIVEN_beam_line_where_all_items_have_offset_WHEN_set_theta_THEN_motors_move_to_be_correct_distance_from_the_beam_theta_readback_is_correct_and_does_not_include_offset(self):
        spacing = 2.0

        bl, drives = DataMother.beamline_s1_s3_theta_detector(spacing)

        s1_offset = 1.0
        bl.parameter("s1").sp = s1_offset
        s3_offset = 2.0
        bl.parameter("s3").sp = s3_offset
        det_offset = 3.0
        bl.parameter("det").sp = det_offset
        det_ang_offset = 4.0
        bl.parameter("det_angle").sp = det_ang_offset

        theta_angle = 2.0
        bl.parameter("theta").sp = theta_angle

        assert_that(drives["s1_axis"].sp, is_(s1_offset))
        assert_that(bl.parameter("s1").rbv, is_(s1_offset))

        expected_s3_value = spacing * tan(radians(theta_angle * 2.0)) + s3_offset
        assert_that(drives["s3_axis"].sp, is_(expected_s3_value))
        assert_that(bl.parameter("s3").rbv, is_(s3_offset))

        expected_det_value = 2 * spacing * tan(radians(theta_angle * 2.0)) + det_offset
        assert_that(drives["det_axis"].sp, is_(expected_det_value))
        assert_that(bl.parameter("det").rbv, is_(det_offset))

        assert_that(drives["det_angle_axis"].sp, is_(2*theta_angle + det_ang_offset))
        assert_that(bl.parameter("det_angle").rbv, close_to(det_ang_offset, 1e-6))

        assert_that(bl.parameter("theta").rbv, close_to(theta_angle, 1e-6))

    def test_GIVEN_beam_line_where_all_items_track_WHEN_set_theta_no_move_and_move_beamline_THEN_motors_move_to_be_on_the_beam(self):
        spacing = 2.0

        bl, drives = DataMother.beamline_s1_s3_theta_detector(spacing)

        bl.parameter("s1").sp = 0
        bl.parameter("s3").sp = 0
        bl.parameter("det").sp = 0
        bl.parameter("det_angle").sp = 0

        theta_angle = 2
        bl.parameter("theta").sp_no_move = theta_angle
        bl.move = 1

        assert_that(drives["s1_axis"].sp, is_(0))

        expected_s3_value = spacing * tan(radians(theta_angle * 2.0))
        assert_that(drives["s3_axis"].sp, is_(expected_s3_value))

        expected_det_value = 2 * spacing * tan(radians(theta_angle * 2.0))
        assert_that(drives["det_axis"].sp, is_(expected_det_value))

        assert_that(drives["det_angle_axis"].sp, is_(2*theta_angle))

    def test_GIVEN_beam_line_which_is_in_disabled_mode_WHEN_set_theta_THEN_nothing_else_moves(self):
        spacing = 2.0
        bl, drives = DataMother.beamline_s1_s3_theta_detector(spacing)
        bl.parameter("s1").sp = 0
        bl.parameter("s3").sp = 0
        bl.parameter("det").sp = 0
        bl.parameter("det_angle").sp = 0
        bl.active_mode = "DISABLED"

        theta_angle = 2
        bl.parameter("theta").sp = theta_angle

        assert_that(drives["s1_axis"].sp, is_(0))
        assert_that(drives["s3_axis"].sp, is_(0.0))

        expected_det_value = 2 * spacing * tan(radians(theta_angle * 2.0))
        assert_that(drives["det_axis"].sp, is_(expected_det_value))

        assert_that(drives["det_angle_axis"].sp, is_(2*theta_angle))

    @patch('ReflectometryServer.beam_path_calc.disable_mode_autosave')
    def test_GIVEN_beam_line_WHEN_set_disabled_THEN_incoming_beam_auto_saved(self, mock_auto_save):
        mock_auto_save.read_parameter.return_value = None
        spacing = 2.0
        bl, drives = DataMother.beamline_s1_s3_theta_detector(spacing)
        bl.parameter("s1").sp = 0.1
        bl.parameter("s3").sp = 0.2
        bl.parameter("det").sp = 0.3
        bl.parameter("det_angle").sp = 0.4
        bl.active_mode = "NR"

        bl.active_mode = "DISABLED"

        calls_by_component = {call_arg[0][0]: call_arg[0][1]
                              for call_arg in mock_auto_save.write_parameter.call_args_list}
        for component in bl:
            save_name = component.name + "_sp"
            assert_that(calls_by_component[save_name],
                        is_(position_and_angle(component.beam_path_set_point._incoming_beam)),
                        "call autosaving {}".format(save_name))
            save_name = component.name + "_rbv"
            assert_that(calls_by_component[save_name],
                        is_(position_and_angle(component.beam_path_rbv._incoming_beam)),
                        "call autosaving {}".format(save_name))


class TestBeamlineValidation(unittest.TestCase):

    def test_GIVEN_two_beamline_parameters_with_same_name_WHEN_construct_THEN_error(self):
        one = EmptyBeamlineParameter("same")
        two = EmptyBeamlineParameter("same")

        assert_that(calling(Beamline).with_args([], [one, two], [], []), raises(BeamlineConfigurationInvalidException))

    def test_GIVEN_two_modes_with_same_name_WHEN_construct_THEN_error(self):
        one = BeamlineMode("same", [])
        two = BeamlineMode("same", [])

        assert_that(calling(Beamline).with_args([], [], [], [one, two]), raises(BeamlineConfigurationInvalidException))

    def test_GIVEN_enable_disable_parameter_with_driver_that_has_no_offset_WHEN_construct_THEN_error(self):
        mode = BeamlineMode("mode", [])
        component = Component("comp", PositionAndAngle(0, 0, 0))
        beamline_parameter = InBeamParameter("param", component)
        motor_axis = create_mock_axis("axis", 0, 0)
        driver = IocDriver(component, ChangeAxis.POSITION, motor_axis)

        assert_that(calling(Beamline).with_args(
            [component],
            [beamline_parameter],
            [driver],
            [mode]), raises(BeamlineConfigurationInvalidException))

    def test_GIVEN_enable_disable_parameter_with_driver_that_has_only_angle_driver_WHEN_construct_THEN_error(self):
        mode = BeamlineMode("mode", [])
        component = TiltingComponent("comp", PositionAndAngle(0, 0, 0))
        beamline_parameter = InBeamParameter("param", component)
        motor_axis = create_mock_axis("axis", 0, 0)
        driver = IocDriver(component, ChangeAxis.ANGLE, motor_axis)

        assert_that(calling(Beamline).with_args(
            [component],
            [beamline_parameter],
            [driver],
            [mode]), raises(BeamlineConfigurationInvalidException))


class TestBeamlineModeInitialization(unittest.TestCase):

    def setUp(self):
        self.nr_mode = BeamlineMode("nr", [])
        self.pnr_mode = BeamlineMode("pnr", [])

    @patch('ReflectometryServer.beamline.mode_autosave')
    def test_GIVEN_no_autosaved_mode_WHEN_instantiating_beamline_THEN_defaults_to_first_in_list(self, mode_autosave):
        mode_autosave.read_parameter.return_value = None  # e.g. no value
        expected = "nr"
        beamline = Beamline([], [], [], [self.nr_mode, self.pnr_mode])

        actual = beamline.active_mode

        self.assertEqual(expected, actual)

    @patch('ReflectometryServer.beamline.mode_autosave')
    def test_GIVEN_autosaved_mode_exists_WHEN_instantiating_beamline_THEN_active_mode_is_saved_mode(self, mode_autosave):

        expected = "pnr"
        mode_autosave.read_parameter.return_value = expected

        beamline = Beamline([], [], [], [self.nr_mode, self.pnr_mode])

        actual = beamline.active_mode

        self.assertEqual(expected, actual)

    @patch('ReflectometryServer.beamline.mode_autosave')
    def test_GIVEN_autosaved_mode_does_not_exist_in_config_WHEN_instantiating_beamline_THEN_mode_defaults_to_first_in_list(self, mode_autosave):
        expected = "nr"
        mode_autosave.read_parameter.return_value = "mode_nonexistent"
        beamline = Beamline([], [], [], [self.nr_mode, self.pnr_mode])

        actual = beamline.active_mode

        self.assertEqual(expected, actual)

    @patch('ReflectometryServer.beamline.mode_autosave')
    def test_GIVEN_autosaved_mode_exists_WHEN_instantiating_beamline_THEN_mode_inits_are_not_applied(self, mode_autosave):
        mode_autosave.read_parameter.return_value = "pnr"

        with patch.object(Beamline, '_init_params_from_mode') as mock_mode_inits:
            beamline = Beamline([], [], [], [self.nr_mode, self.pnr_mode])

        mock_mode_inits.assert_not_called()

    @patch('ReflectometryServer.beamline.mode_autosave')
    def test_GIVEN_default_mode_applied_WHEN_instantiating_beamline_THEN_mode_inits_are_not_applied(self, mode_autosave):

        mode_autosave.read_parameter.return_value = None
        with patch.object(Beamline, '_init_params_from_mode') as mock_mode_inits:
            beamline = Beamline([], [], [], [self.nr_mode, self.pnr_mode])

        mock_mode_inits.assert_not_called()

    @patch('ReflectometryServer.beamline.mode_autosave')
    @patch('ReflectometryServer.beam_path_calc.disable_mode_autosave')
    def test_GIVEN_beam_line_with_disable_autosave_position_WHEN_init_THEN_incoming_beams_set_correctly_on_start(self, mock_disable_mode_auto_save, mock_mode_auto_save):

        mock_mode_auto_save.read_parameter.return_value = "DISABLED"

        s1_comp_name = "s1_comp"
        s3_comp_name = "s3_comp"
        detector_comp_name = "Detector_comp"
        theta_comp_name = "ThetaComp_comp"
        autosave_values = {
            s1_comp_name: PositionAndAngle(0, 1, 0),
            s3_comp_name: PositionAndAngle(0, 1, 1),
            detector_comp_name: PositionAndAngle(2, 1, 4),
            theta_comp_name: PositionAndAngle(3, 2, 1)
        }

        def autosave_value(key, default):
            if key.endswith("_sp"):
                return autosave_values.get(key[:-len("_sp")], default)
            else:
                return None

        mock_disable_mode_auto_save.read_parameter.side_effect = autosave_value
        spacing = 2.0
        bl, drives = DataMother.beamline_s1_s3_theta_detector(spacing, initilise_mode_nr=False)

        result = {comp.name: (comp.beam_path_set_point._incoming_beam, comp.beam_path_set_point.get_outgoing_beam())
                  for comp in bl}

        assert_that(result[s1_comp_name][0], is_(position_and_angle(autosave_values[s1_comp_name])))
        assert_that(result[s3_comp_name][0], is_(position_and_angle(autosave_values[s3_comp_name])))
        assert_that(result[theta_comp_name][0], is_(position_and_angle(autosave_values[theta_comp_name])))

        # The detector incoming beam should be the same as the outgoing beam for theta because theta controls the
        # detector height
        assert_that(result[detector_comp_name][0], is_(position_and_angle(result[theta_comp_name][1])))


class TestRealisticWithAutosaveInit(unittest.TestCase):

    @patch("ReflectometryServer.parameters.param_float_autosave")
    def test_GIVEN_beam_line_where_autosave_theta_at_0_WHEN_init_THEN_beamline_is_at_given_place(self, file_io):
        expected_sm_angle = 22.5
        expected_theta = 0
        file_io.read_parameter.return_value = expected_theta

        bl, drives = DataMother.beamline_sm_theta_detector(expected_sm_angle, expected_theta)

        assert_that(bl.parameter("sm_angle").sp, is_(close_to(expected_sm_angle, 1e-6)), "sm angle SP")
        assert_that(bl.parameter("theta").sp, is_(close_to(expected_theta, 1e-6)), "theta SP")
        assert_that(bl.parameter("det_pos").sp, is_(close_to(0, 1e-6)), "det position SP")
        assert_that(bl.parameter("det_angle").sp, is_(close_to(0, 1e-6)), "det angle SP")

        assert_that(bl.parameter("sm_angle").sp_rbv, is_(close_to(expected_sm_angle, 1e-6)), "sm angle SP RBV")
        assert_that(bl.parameter("theta").sp_rbv, is_(close_to(expected_theta, 1e-6)), "theta SP RBV")
        assert_that(bl.parameter("det_pos").sp_rbv, is_(close_to(0, 1e-6)), "det position SP RBV")
        assert_that(bl.parameter("det_angle").sp_rbv, is_(close_to(0, 1e-6)), "det angle SP RBV")

    @patch("ReflectometryServer.parameters.param_float_autosave")
    def test_GIVEN_beam_line_where_autosave_theta_at_non_zero_WHEN_init_THEN_beamline_is_at_given_place(self, file_io):
        expected_sm_angle = 22.5
        expected_theta = 2
        file_io.read_parameter.return_value = expected_theta

        bl, drives = DataMother.beamline_sm_theta_detector(expected_sm_angle, expected_theta)

        assert_that(bl.parameter("sm_angle").sp, is_(close_to(expected_sm_angle, 1e-6)), "sm angle SP")
        assert_that(bl.parameter("theta").sp, is_(close_to(expected_theta, 1e-6)), "theta SP")
        assert_that(bl.parameter("det_pos").sp, is_(close_to(0, 1e-6)), "det position SP")
        assert_that(bl.parameter("det_angle").sp, is_(close_to(0, 1e-6)), "det angle SP")

        assert_that(bl.parameter("sm_angle").sp_rbv, is_(close_to(expected_sm_angle, 1e-6)), "sm angle SP RBV")
        assert_that(bl.parameter("theta").sp_rbv, is_(close_to(expected_theta, 1e-6)), "theta SP RBV")
        assert_that(bl.parameter("det_pos").sp_rbv, is_(close_to(0, 1e-6)), "det position SP RBV")
        assert_that(bl.parameter("det_angle").sp_rbv, is_(close_to(0, 1e-6)), "det angle SP RBV")

    @patch("ReflectometryServer.parameters.param_float_autosave")
    def test_GIVEN_beam_line_where_autosave_det_offset_at_zero_WHEN_init_THEN_beamline_is_at_given_place(self, file_io):
        expected_sm_angle = 22.5
        expected_theta = 0
        expected_det_offset = 0
        file_io.read_parameter.return_value = expected_det_offset

        bl, drives = DataMother.beamline_sm_theta_detector(expected_sm_angle, expected_theta, autosave_theta_not_offset=False)

        assert_that(bl.parameter("sm_angle").sp, is_(close_to(expected_sm_angle, 1e-6)), "sm angle SP")
        assert_that(bl.parameter("theta").sp, is_(close_to(expected_theta, 1e-6)), "theta SP")
        assert_that(bl.parameter("det_pos").sp, is_(close_to(0, 1e-6)), "det position SP")
        assert_that(bl.parameter("det_angle").sp, is_(close_to(0, 1e-6)), "det angle SP")

        assert_that(bl.parameter("sm_angle").sp_rbv, is_(close_to(expected_sm_angle, 1e-6)), "sm angle SP RBV")
        assert_that(bl.parameter("theta").sp_rbv, is_(close_to(expected_theta, 1e-6)), "theta SP RBV")
        assert_that(bl.parameter("det_pos").sp_rbv, is_(close_to(0, 1e-6)), "det position SP RBV")
        assert_that(bl.parameter("det_angle").sp_rbv, is_(close_to(0, 1e-6)), "det angle SP RBV")

    @patch("ReflectometryServer.parameters.param_float_autosave")
    def test_GIVEN_beam_line_where_autosave_det_offset_at_non_zero_WHEN_init_THEN_beamline_is_at_given_place(self, file_io):
        expected_sm_angle = 22.5
        expected_theta = 0
        expected_det_offset = 1
        file_io.read_parameter.return_value = expected_det_offset

        bl, drives = DataMother.beamline_sm_theta_detector(expected_sm_angle, expected_theta, expected_det_offset, autosave_theta_not_offset=False)

        assert_that(bl.parameter("sm_angle").sp, is_(close_to(expected_sm_angle, 1e-6)), "sm angle SP")
        assert_that(bl.parameter("theta").sp, is_(close_to(expected_theta, 1e-6)), "theta SP")
        assert_that(bl.parameter("det_pos").sp, is_(close_to(expected_det_offset, 1e-6)), "det position SP")
        assert_that(bl.parameter("det_angle").sp, is_(close_to(0, 1e-6)), "det angle SP")

        assert_that(bl.parameter("sm_angle").sp_rbv, is_(close_to(expected_sm_angle, 1e-6)), "sm angle SP RBV")
        assert_that(bl.parameter("theta").sp_rbv, is_(close_to(expected_theta, 1e-6)), "theta SP RBV")
        assert_that(bl.parameter("det_pos").sp_rbv, is_(close_to(expected_det_offset, 1e-6)), "det position SP RBV")
        assert_that(bl.parameter("det_angle").sp_rbv, is_(close_to(0, 1e-6)), "det angle SP RBV")

    @patch("ReflectometryServer.parameters.param_float_autosave")
    def test_GIVEN_beam_line_with_nonzero_beam_start_with_all_values_at_0_WHEN_init_THEN_beamline_is_at_given_place(self, file_io):
        beam_start_angle = -2.3
        expected_sm_angle = 0
        expected_theta = 0
        file_io.read_parameter.return_value = expected_theta

        bl, drives = DataMother.beamline_sm_theta_detector(expected_sm_angle, expected_theta, beam_angle=beam_start_angle)

        assert_that(bl.parameter("sm_angle").sp, is_(close_to(expected_sm_angle, 1e-6)), "sm angle SP")
        assert_that(bl.parameter("theta").sp, is_(close_to(expected_theta, 1e-6)), "theta SP")
        assert_that(bl.parameter("det_pos").sp, is_(close_to(0, 1e-6)), "det position SP")
        assert_that(bl.parameter("det_angle").sp, is_(close_to(0, 1e-6)), "det angle SP")

        assert_that(bl.parameter("sm_angle").sp_rbv, is_(close_to(expected_sm_angle, 1e-6)), "sm angle SP RBV")
        assert_that(bl.parameter("theta").sp_rbv, is_(close_to(expected_theta, 1e-6)), "theta SP RBV")
        assert_that(bl.parameter("det_pos").sp_rbv, is_(close_to(0, 1e-6)), "det position SP RBV")
        assert_that(bl.parameter("det_angle").sp_rbv, is_(close_to(0, 1e-6)), "det angle SP RBV")

    @patch("ReflectometryServer.parameters.param_float_autosave")
    def test_GIVEN_beam_line_with_nonzero_beam_start_where_autosave_theta_at_0_WHEN_init_THEN_beamline_is_at_given_place(self, file_io):
        beam_start_angle = -2.3
        expected_sm_angle = 22.5
        expected_theta = 0
        file_io.read_parameter.return_value = expected_theta

        bl, drives = DataMother.beamline_sm_theta_detector(expected_sm_angle, expected_theta, beam_angle=beam_start_angle)

        assert_that(bl.parameter("sm_angle").sp, is_(close_to(expected_sm_angle, 1e-6)), "sm angle SP")
        assert_that(bl.parameter("theta").sp, is_(close_to(expected_theta, 1e-6)), "theta SP")
        assert_that(bl.parameter("det_pos").sp, is_(close_to(0, 1e-6)), "det position SP")
        assert_that(bl.parameter("det_angle").sp, is_(close_to(0, 1e-6)), "det angle SP")

        assert_that(bl.parameter("sm_angle").sp_rbv, is_(close_to(expected_sm_angle, 1e-6)), "sm angle SP RBV")
        assert_that(bl.parameter("theta").sp_rbv, is_(close_to(expected_theta, 1e-6)), "theta SP RBV")
        assert_that(bl.parameter("det_pos").sp_rbv, is_(close_to(0, 1e-6)), "det position SP RBV")
        assert_that(bl.parameter("det_angle").sp_rbv, is_(close_to(0, 1e-6)), "det angle SP RBV")

    @patch("ReflectometryServer.parameters.param_float_autosave")
    def test_GIVEN_beam_line_with_nonzero_beam_start_where_autosave_theta_at_non_zero_WHEN_init_THEN_beamline_is_at_given_place(self, file_io):
        beam_start_angle = -2.3
        expected_sm_angle = 22.5
        expected_theta = 2
        file_io.read_parameter.return_value = expected_theta

        bl, drives = DataMother.beamline_sm_theta_detector(expected_sm_angle, expected_theta, beam_angle=beam_start_angle)

        assert_that(bl.parameter("sm_angle").sp, is_(close_to(expected_sm_angle, 1e-6)), "sm angle SP")
        assert_that(bl.parameter("theta").sp, is_(close_to(expected_theta, 1e-6)), "theta SP")
        assert_that(bl.parameter("det_pos").sp, is_(close_to(0, 1e-6)), "det position SP")
        assert_that(bl.parameter("det_angle").sp, is_(close_to(0, 1e-6)), "det angle SP")

        assert_that(bl.parameter("sm_angle").sp_rbv, is_(close_to(expected_sm_angle, 1e-6)), "sm angle SP RBV")
        assert_that(bl.parameter("theta").sp_rbv, is_(close_to(expected_theta, 1e-6)), "theta SP RBV")
        assert_that(bl.parameter("det_pos").sp_rbv, is_(close_to(0, 1e-6)), "det position SP RBV")
        assert_that(bl.parameter("det_angle").sp_rbv, is_(close_to(0, 1e-6)), "det angle SP RBV")

    @patch("ReflectometryServer.parameters.param_float_autosave")
    def test_GIVEN_beam_line_with_nonzero_beam_start_where_autosave_det_offset_at_zero_WHEN_init_THEN_beamline_is_at_given_place(self, file_io):
        beam_start_angle = -2.3
        expected_sm_angle = 22.5
        expected_theta = 0
        expected_det_offset = 0
        file_io.read_parameter.return_value = expected_det_offset

        bl, drives = DataMother.beamline_sm_theta_detector(expected_sm_angle, expected_theta, autosave_theta_not_offset=False, beam_angle=beam_start_angle)

        assert_that(bl.parameter("sm_angle").sp, is_(close_to(expected_sm_angle, 1e-6)), "sm angle SP")
        assert_that(bl.parameter("theta").sp, is_(close_to(expected_theta, 1e-6)), "theta SP")
        assert_that(bl.parameter("det_pos").sp, is_(close_to(0, 1e-6)), "det position SP")
        assert_that(bl.parameter("det_angle").sp, is_(close_to(0, 1e-6)), "det angle SP")

        assert_that(bl.parameter("sm_angle").sp_rbv, is_(close_to(expected_sm_angle, 1e-6)), "sm angle SP RBV")
        assert_that(bl.parameter("theta").sp_rbv, is_(close_to(expected_theta, 1e-6)), "theta SP RBV")
        assert_that(bl.parameter("det_pos").sp_rbv, is_(close_to(0, 1e-6)), "det position SP RBV")
        assert_that(bl.parameter("det_angle").sp_rbv, is_(close_to(0, 1e-6)), "det angle SP RBV")

    @patch("ReflectometryServer.parameters.param_float_autosave")
    def test_GIVEN_beam_line_with_nonzero_beam_start_where_autosave_det_offset_at_non_zero_WHEN_init_THEN_beamline_is_at_given_place(self, file_io):
        beam_start_angle = -2.3
        expected_sm_angle = 22.5
        expected_theta = 0
        expected_det_offset = 1
        file_io.read_parameter.return_value = expected_det_offset

        bl, drives = DataMother.beamline_sm_theta_detector(expected_sm_angle, expected_theta, expected_det_offset, autosave_theta_not_offset=False, beam_angle=beam_start_angle)

        assert_that(bl.parameter("sm_angle").sp, is_(close_to(expected_sm_angle, 1e-6)), "sm angle SP")
        assert_that(bl.parameter("theta").sp, is_(close_to(expected_theta, 1e-6)), "theta SP")
        assert_that(bl.parameter("det_pos").sp, is_(close_to(expected_det_offset, 1e-6)), "det position SP")
        assert_that(bl.parameter("det_angle").sp, is_(close_to(0, 1e-6)), "det angle SP")

        assert_that(bl.parameter("sm_angle").sp_rbv, is_(close_to(expected_sm_angle, 1e-6)), "sm angle SP RBV")
        assert_that(bl.parameter("theta").sp_rbv, is_(close_to(expected_theta, 1e-6)), "theta SP RBV")
        assert_that(bl.parameter("det_pos").sp_rbv, is_(close_to(expected_det_offset, 1e-6)), "det position SP RBV")
        assert_that(bl.parameter("det_angle").sp_rbv, is_(close_to(0, 1e-6)), "det angle SP RBV")


class TestRealisticWithAutosaveInitAndBench(unittest.TestCase):

    @patch("ReflectometryServer.parameters.param_float_autosave")
    def test_GIVEN_beam_line_where_autosave_theta_at_0p1_and_bench_offset_0_WHEN_init_THEN_beamline_is_at_given_place(self, file_io):
        expected_sm_angle = 0
        expected_theta = 0.1
        driver_bench_offset = 0
        file_io.read_parameter.return_value = expected_theta

        bl, drives = DataMother.beamline_sm_theta_bench(expected_sm_angle, expected_theta, driver_bench_offset)

        assert_that(bl.parameter("sm_angle").sp, is_(close_to(expected_sm_angle, 1e-6)), "sm angle SP")
        assert_that(bl.parameter("theta").sp, is_(close_to(expected_theta, 1e-6)), "theta SP")
        assert_that(bl.parameter("bench_angle").sp, is_(close_to(driver_bench_offset, 1e-6)), "bench angle SP")

        assert_that(bl.parameter("sm_angle").sp_rbv, is_(close_to(expected_sm_angle, 1e-6)), "sm angle SP RBV")
        assert_that(bl.parameter("theta").sp_rbv, is_(close_to(expected_theta, 1e-6)), "theta SP RBV")
        assert_that(bl.parameter("bench_angle").sp_rbv, is_(close_to(driver_bench_offset, 1e-6)), "bench angle SP RBV")

        assert_that(bl.parameter("sm_angle").rbv, is_(close_to(expected_sm_angle, 1e-6)), "sm angle RBV")
        assert_that(bl.parameter("theta").rbv, is_(close_to(expected_theta, 1e-6)), "theta RBV")
        assert_that(bl.parameter("bench_angle").rbv, is_(close_to(driver_bench_offset, 1e-6)), "bench angle RBV")

    @patch("ReflectometryServer.parameters.param_float_autosave")
    def test_GIVEN_beam_line_where_autosave_theta_at_0p1_and_bench_offset_2_WHEN_init_THEN_beamline_is_at_given_place(self, file_io):
        expected_sm_angle = 0
        expected_theta = 0.1
        driver_bench_offset = 2
        file_io.read_parameter.return_value = expected_theta

        bl, drives = DataMother.beamline_sm_theta_bench(expected_sm_angle, expected_theta, driver_bench_offset)

        assert_that(bl.parameter("sm_angle").sp, is_(close_to(expected_sm_angle, 1e-6)), "sm angle SP")
        assert_that(bl.parameter("theta").sp, is_(close_to(expected_theta, 1e-6)), "theta SP")
        assert_that(bl.parameter("bench_angle").sp, is_(close_to(driver_bench_offset, 1e-6)), "bench angle SP")

        assert_that(bl.parameter("sm_angle").sp_rbv, is_(close_to(expected_sm_angle, 1e-6)), "sm angle SP RBV")
        assert_that(bl.parameter("theta").sp_rbv, is_(close_to(expected_theta, 1e-6)), "theta SP RBV")
        assert_that(bl.parameter("bench_angle").sp_rbv, is_(close_to(driver_bench_offset, 1e-6)), "bench angle SP RBV")

        assert_that(bl.parameter("sm_angle").rbv, is_(close_to(expected_sm_angle, 1e-6)), "sm angle RBV")
        assert_that(bl.parameter("theta").rbv, is_(close_to(expected_theta, 1e-6)), "theta RBV")
        assert_that(bl.parameter("bench_angle").rbv, is_(close_to(driver_bench_offset, 1e-6)), "bench angle RBV")

    @patch("ReflectometryServer.parameters.param_float_autosave")
    def test_GIVEN_beam_line_where_autosave_bench_offset_2_and_theta_0p1_WHEN_init_THEN_beamline_is_at_given_place(self, file_io):
        expected_sm_angle = 0
        expected_theta = 0.1
        driver_bench_offset = 2
        file_io.read_parameter.return_value = driver_bench_offset

        bl, drives = DataMother.beamline_sm_theta_bench(expected_sm_angle, expected_theta, driver_bench_offset, autosave_bench_not_theta=True)

        assert_that(bl.parameter("sm_angle").sp, is_(close_to(expected_sm_angle, 1e-6)), "sm angle SP")
        assert_that(bl.parameter("theta").sp, is_(close_to(expected_theta, 1e-6)), "theta SP")
        assert_that(bl.parameter("bench_angle").sp, is_(close_to(driver_bench_offset, 1e-6)), "bench angle SP")

        assert_that(bl.parameter("sm_angle").sp_rbv, is_(close_to(expected_sm_angle, 1e-6)), "sm angle SP RBV")
        assert_that(bl.parameter("theta").sp_rbv, is_(close_to(expected_theta, 1e-6)), "theta SP RBV")
        assert_that(bl.parameter("bench_angle").sp_rbv, is_(close_to(driver_bench_offset, 1e-6)), "bench angle SP RBV")

        assert_that(bl.parameter("sm_angle").rbv, is_(close_to(expected_sm_angle, 1e-6)), "sm angle RBV")
        assert_that(bl.parameter("theta").rbv, is_(close_to(expected_theta, 1e-6)), "theta RBV")
        assert_that(bl.parameter("bench_angle").rbv, is_(close_to(driver_bench_offset, 1e-6)), "bench angle RBV")

    @patch("ReflectometryServer.parameters.param_float_autosave")
    def test_GIVEN_beam_line_where_autosave_ang_offset_2_and_theta_0p1_WHEN_init_THEN_beamline_is_at_given_place(self, file_io):
        expected_sm_angle = 0
        expected_theta = 0.1
        angle_offset = 2
        file_io.read_parameter.return_value = angle_offset

        bl, drives = DataMother.beamline_sm_theta_ang_det(expected_sm_angle, expected_theta, angle_offset, autosave_bench_not_theta=True)
        for drive in drives.values():
            drive.trigger_rbv_change()
        assert_that(bl.parameter("sm_angle").sp, is_(close_to(expected_sm_angle, 1e-6)), "sm angle SP")
        assert_that(bl.parameter("theta").sp, is_(close_to(expected_theta, 1e-6)), "theta SP")
        assert_that(bl.parameter("comp_angle").sp, is_(close_to(angle_offset, 1e-6)), "comp angle SP")

        assert_that(bl.parameter("sm_angle").sp_rbv, is_(close_to(expected_sm_angle, 1e-6)), "sm angle SP RBV")
        assert_that(bl.parameter("theta").sp_rbv, is_(close_to(expected_theta, 1e-6)), "theta SP RBV")
        assert_that(bl.parameter("comp_angle").sp_rbv, is_(close_to(angle_offset, 1e-6)), "comp angle SP RBV")

        assert_that(bl.parameter("sm_angle").rbv, is_(close_to(expected_sm_angle, 1e-6)), "sm angle RBV")
        assert_that(bl.parameter("theta").rbv, is_(close_to(expected_theta, 1e-6)), "theta RBV")
        assert_that(bl.parameter("comp_angle").rbv, is_(close_to(angle_offset, 1e-6)), "comp angle RBV")

class TestBeamlineReadOnlyParameters(unittest.TestCase):

    def setup_beamline(self, parameters):

        beamline = Beamline([], [], [], [], beamline_constants=parameters)
        return beamline

    def test_GIVEN_there_are_no_beamline_constant_set_empty_list_WHEN_get_beamline_constant_THEN_empty(self):

        beamline = self.setup_beamline([])

        result = beamline.beamline_constants

        assert_that(result, is_([]))

    def test_GIVEN_there_are_no_beamline_constant_set_using_none_WHEN_get_beamline_constant_THEN_empty(self):

        beamline = self.setup_beamline(None)

        result = beamline.beamline_constants

        assert_that(result, is_([]))

    def test_GIVEN_there_are_beamline_constant_set_WHEN_get_beamline_constant_THEN_parameters_returned(self):
        expected_parameters = [
            BeamlineConstant("NAME", 2, "description")
        ]
        beamline = self.setup_beamline(expected_parameters)

        result = beamline.beamline_constants

        assert_that(result, is_(expected_parameters))


class TestComponentOutOfBeam(unittest.TestCase):

    @no_autosave
    def setUp(self):
        self.comp = Component("test_component", PositionAndAngle(0, 0, 90))
        self.IN_BEAM_VALUE = 0
        self.OUT_OF_BEAM_VALUE = -5

    @parameterized.expand([(ChangeAxis.PHI,), (ChangeAxis.CHI,), (ChangeAxis.PSI,), (ChangeAxis.TRANS,), (ChangeAxis.HEIGHT,), (ChangeAxis.POSITION,)])
    def test_GIVEN_driver_on_component_has_no_out_of_beam_position_THEN_appropriate_change_axes_reports_not_having_out_of_beam_position(self, change_axis_to_set):
        IocDriver(self.comp, change_axis_to_set, create_mock_axis("axis", 0, 1), out_of_beam_positions=None)

        for change_axis, component_axis in self.comp.beam_path_rbv.axis.items():
            assert_that(component_axis.park_sequence_count, is_(0))

        for change_axis, component_axis in self.comp.beam_path_set_point.axis.items():
            assert_that(component_axis.park_sequence_count, is_(0))

    @parameterized.expand([(ChangeAxis.PHI,), (ChangeAxis.CHI,), (ChangeAxis.PSI,), (ChangeAxis.TRANS,), (ChangeAxis.HEIGHT,), (ChangeAxis.POSITION,)])
    def test_GIVEN_driver_on_component_has_out_of_beam_position_THEN_appropriate_change_axis_report_having_out_of_beam_position(self, change_axis_to_set):
        out_of_beam_position = OutOfBeamPosition(self.OUT_OF_BEAM_VALUE)
        IocDriver(self.comp, change_axis_to_set, create_mock_axis("axis", 0, 1),
                           out_of_beam_positions=[out_of_beam_position])

        for change_axis, component_axis in self.comp.beam_path_rbv.axis.items():
            if change_axis == change_axis_to_set:
                assert_that(component_axis.park_sequence_count, is_(1))
            else:
                assert_that(component_axis.park_sequence_count, is_(0))

        for change_axis, component_axis in self.comp.beam_path_set_point.axis.items():
            if change_axis == change_axis_to_set:
                assert_that(component_axis.park_sequence_count, is_(1))
            else:
                assert_that(component_axis.park_sequence_count, is_(0))

    @parameterized.expand([(ChangeAxis.PHI,), (ChangeAxis.CHI,), (ChangeAxis.PSI,), (ChangeAxis.TRANS,), (ChangeAxis.HEIGHT,), (ChangeAxis.POSITION,)])
    def test_GIVEN_component_with_driver_with_out_of_beam_position_WHEN_motor_is_in_beam_THEN_component_axis_reports_in_beam(self, change_axis_to_set):
        out_of_beam_position = OutOfBeamPosition(self.OUT_OF_BEAM_VALUE)
        motor_axis = create_mock_axis("axis", self.IN_BEAM_VALUE, 1)
        IocDriver(self.comp, change_axis_to_set, motor_axis, out_of_beam_positions=[out_of_beam_position])
        expected = True

        motor_axis.trigger_rbv_change()
        actual = self.comp.beam_path_rbv.axis[change_axis_to_set].is_in_beam

        assert_that(actual, is_(expected))

    @parameterized.expand([(ChangeAxis.PHI,), (ChangeAxis.CHI,), (ChangeAxis.PSI,), (ChangeAxis.TRANS,), (ChangeAxis.HEIGHT,), (ChangeAxis.POSITION,)])
    def test_GIVEN_component_with_driver_with_out_of_beam_position_WHEN_motor_is_out_of_beam_THEN_component_axis_reports_out_of_beam(self, change_axis_to_set):
        out_of_beam_position = OutOfBeamPosition(self.OUT_OF_BEAM_VALUE)
        motor_axis = create_mock_axis("axis", self.OUT_OF_BEAM_VALUE, 1)
        IocDriver(self.comp, change_axis_to_set, motor_axis, out_of_beam_positions=[out_of_beam_position])
        expected = False

        motor_axis.trigger_rbv_change()
        actual = self.comp.beam_path_rbv.axis[change_axis_to_set].is_in_beam

        assert_that(actual, is_(expected))

    def test_GIVEN_component_with_one_driver_with_out_of_beam_position_WHEN_axis_is_not_in_beam_THEN_in_beam_rbv_is_false(self):
        out_of_beam_position = OutOfBeamPosition(self.OUT_OF_BEAM_VALUE)
        chi_axis = create_mock_axis("chi", self.OUT_OF_BEAM_VALUE, 1)
        IocDriver(self.comp, ChangeAxis.CHI, chi_axis, out_of_beam_positions=[out_of_beam_position])
        expected = False

        chi_axis.trigger_rbv_change()
        actual = self.comp.beam_path_rbv.is_in_beam

        assert_that(actual, is_(expected))

    def test_GIVEN_component_with_one_driver_with_out_of_beam_position_WHEN_axis_is_in_beam_THEN_in_beam_rbv_is_true(self):
        out_of_beam_position = OutOfBeamPosition(self.OUT_OF_BEAM_VALUE)
        chi_axis = create_mock_axis("chi", self.IN_BEAM_VALUE, 1)
        IocDriver(self.comp, ChangeAxis.CHI, chi_axis, out_of_beam_positions=[out_of_beam_position])
        expected = True

        chi_axis.trigger_rbv_change()
        actual = self.comp.beam_path_rbv.is_in_beam

        assert_that(actual, is_(expected))

    def test_GIVEN_component_with_multiple_drivers_with_out_of_beam_position_WHEN_all_are_in_beam_THEN_in_beam_rbv_is_true(self):
        out_of_beam_position = OutOfBeamPosition(self.OUT_OF_BEAM_VALUE)
        chi_axis = create_mock_axis("chi", self.IN_BEAM_VALUE, 1)
        psi_axis = create_mock_axis("psi", self.IN_BEAM_VALUE, 1)
        IocDriver(self.comp, ChangeAxis.CHI, chi_axis, out_of_beam_positions=[out_of_beam_position])
        IocDriver(self.comp, ChangeAxis.PSI, psi_axis, out_of_beam_positions=[out_of_beam_position])
        expected = True

        chi_axis.trigger_rbv_change()
        actual = self.comp.beam_path_rbv.is_in_beam

        assert_that(actual, is_(expected))

    def test_GIVEN_component_with_multiple_axes_with_out_of_beam_position_WHEN_none_are_in_beam_THEN_in_beam_rbv_is_false(self):
        out_of_beam_position = OutOfBeamPosition(self.OUT_OF_BEAM_VALUE)
        chi_axis = create_mock_axis("chi", self.OUT_OF_BEAM_VALUE, 1)
        psi_axis = create_mock_axis("psi", self.OUT_OF_BEAM_VALUE, 1)
        IocDriver(self.comp, ChangeAxis.CHI, chi_axis, out_of_beam_positions=[out_of_beam_position])
        IocDriver(self.comp, ChangeAxis.PSI, psi_axis, out_of_beam_positions=[out_of_beam_position])
        expected = False

        chi_axis.trigger_rbv_change()
        psi_axis.trigger_rbv_change()
        actual = self.comp.beam_path_rbv.is_in_beam

        assert_that(actual, is_(expected))

    def test_GIVEN_component_with_multiple_axes_with_out_of_beam_position_WHEN_one_is_in_beam_THEN_in_beam_rbv_is_true(self):
        out_of_beam_position = OutOfBeamPosition(self.OUT_OF_BEAM_VALUE)
        chi_axis = create_mock_axis("chi", self.OUT_OF_BEAM_VALUE, 1)
        psi_axis = create_mock_axis("psi", self.IN_BEAM_VALUE, 1)
        IocDriver(self.comp, ChangeAxis.CHI, chi_axis, out_of_beam_positions=[out_of_beam_position])
        IocDriver(self.comp, ChangeAxis.PSI, psi_axis, out_of_beam_positions=[out_of_beam_position])
        expected = True

        chi_axis.trigger_rbv_change()
        psi_axis.trigger_rbv_change()
        actual = self.comp.beam_path_rbv.is_in_beam

        assert_that(actual, is_(expected))

    def test_GIVEN_component_partially_in_beam_WHEN_setting_new_setpoint_for_axis_out_of_beam_THEN_driver_moves(self):
        out_of_beam_position = OutOfBeamPosition(self.OUT_OF_BEAM_VALUE)
        chi_axis = create_mock_axis("chi", self.IN_BEAM_VALUE, 1)
        psi_axis = create_mock_axis("psi", self.OUT_OF_BEAM_VALUE, 1)
        chi_driver = IocDriver(self.comp, ChangeAxis.CHI, chi_axis, out_of_beam_positions=[out_of_beam_position])
        psi_driver = IocDriver(self.comp, ChangeAxis.PSI, psi_axis, out_of_beam_positions=[out_of_beam_position])
        chi_axis.sp = self.IN_BEAM_VALUE
        psi_axis.sp = self.OUT_OF_BEAM_VALUE
        chi_driver.initialise_setpoint()
        psi_driver.initialise_setpoint()

        expected = self.IN_BEAM_VALUE

        self.comp.beam_path_set_point.axis[ChangeAxis.PSI].set_displacement(CorrectedReadbackUpdate(self.IN_BEAM_VALUE, None, None))
        psi_driver.perform_move(1)
        actual = psi_axis.sp

        assert_that(actual, is_(expected))

    def test_GIVEN_component_with_axis_with_out_of_beam_position_WHEN_in_beam_sp_changes_THEN_only_axis_with_out_of_beam_position_marked_as_changed(self):
        out_of_beam_position = OutOfBeamPosition(self.OUT_OF_BEAM_VALUE)
        chi_axis = create_mock_axis("chi", self.IN_BEAM_VALUE, 1)
        psi_axis = create_mock_axis("psi", self.IN_BEAM_VALUE, 1)
        phi_axis = create_mock_axis("phi", self.IN_BEAM_VALUE, 1)
        IocDriver(self.comp, ChangeAxis.CHI, chi_axis, out_of_beam_positions=[out_of_beam_position])
        IocDriver(self.comp, ChangeAxis.PSI, psi_axis, out_of_beam_positions=[out_of_beam_position])
        IocDriver(self.comp, ChangeAxis.PHI, phi_axis, out_of_beam_positions=None)

        self.comp.beam_path_set_point.is_in_beam = False

        assert_that(self.comp.beam_path_set_point.axis[ChangeAxis.CHI].is_changed, is_(True))
        assert_that(self.comp.beam_path_set_point.axis[ChangeAxis.PSI].is_changed, is_(True))
        assert_that(self.comp.beam_path_set_point.axis[ChangeAxis.PHI].is_changed, is_(False))

    def test_GIVEN_component_with_multiple_axes_with_out_of_beam_position_WHEN_setting_sp_THEN_in_beam_sp_moved_to_for_all_axes_with_out_of_beam_position(self):
        out_of_beam_position = OutOfBeamPosition(self.OUT_OF_BEAM_VALUE)
        chi_axis = create_mock_axis("chi", self.IN_BEAM_VALUE, 1)
        psi_axis = create_mock_axis("psi", self.IN_BEAM_VALUE, 1)
        phi_axis = create_mock_axis("phi", self.IN_BEAM_VALUE, 1)
        IocDriver(self.comp, ChangeAxis.CHI, chi_axis, out_of_beam_positions=[out_of_beam_position])
        IocDriver(self.comp, ChangeAxis.PSI, psi_axis, out_of_beam_positions=[out_of_beam_position])
        IocDriver(self.comp, ChangeAxis.PHI, phi_axis, out_of_beam_positions=None)

        self.comp.beam_path_set_point.is_in_beam = False

        assert_that(self.comp.beam_path_set_point.axis[ChangeAxis.CHI].is_in_beam, is_(False))
        assert_that(self.comp.beam_path_set_point.axis[ChangeAxis.PSI].is_in_beam, is_(False))
        assert_that(self.comp.beam_path_set_point.axis[ChangeAxis.PHI].is_in_beam, is_(True))

    def test_GIVEN_component_WHEN_adding_driver_with_out_of_beam_position_THEN_inbeam_parameter_listens_to_relevant_axis(self):
        out_of_beam_position = OutOfBeamPosition(self.OUT_OF_BEAM_VALUE)
        chi_axis = create_mock_axis("chi", self.OUT_OF_BEAM_VALUE, 1)
        in_beam_param = InBeamParameter("in_beam", self.comp)

        IocDriver(self.comp, ChangeAxis.CHI, chi_axis, out_of_beam_positions=[out_of_beam_position])
        chi_axis.trigger_rbv_change()

        assert_that(in_beam_param.rbv, is_(False))

    def test_GIVEN_inbeam_parameter_on_component_WHEN_adding_driver_with_out_of_beam_position_THEN_parameter_gets_init_value(self):
        out_of_beam_position = OutOfBeamPosition(self.OUT_OF_BEAM_VALUE)
        chi_axis = create_mock_axis("chi", self.OUT_OF_BEAM_VALUE, 1)
        in_beam_param = InBeamParameter("in_beam", self.comp)

        IocDriver(self.comp, ChangeAxis.CHI, chi_axis, out_of_beam_positions=[out_of_beam_position])
        chi_axis.trigger_rbv_change()

        assert_that(in_beam_param.rbv, is_(False))

    def test_GIVEN_inbeam_parameter_on_detector_WHEN_init_with_angle_in_beam_THEN_theta_is_defined(self):
        out_of_beam_pos = -5
        det_in, theta = DataMother.beamline_theta_detector(out_of_beam_pos, out_of_beam_pos, -2, 0)

        assert_that(det_in.sp, is_(True))
        assert_that(theta.sp, is_(0.0))

    def test_GIVEN_inbeam_parameter_on_detector_WHEN_init_with_pos_in_beam_THEN_theta_is_defined(self):
        out_of_beam_pos = -5
        det_in, theta = DataMother.beamline_theta_detector(-2, 0, out_of_beam_pos, out_of_beam_pos)

        assert_that(det_in.sp, is_(True))
        assert_that(theta.sp, is_(0.0))

    def test_GIVEN_inbeam_parameter_on_detector_WHEN_init_with_both_out_of_beam_THEN_theta_sp_is_0(self):
        out_of_beam_pos = -5
        out_of_beam_pos_z = -2
        det_in, theta = DataMother.beamline_theta_detector(out_of_beam_pos_z, out_of_beam_pos_z, out_of_beam_pos, out_of_beam_pos)

        assert_that(det_in.sp, is_(False))
        assert_that(theta.sp, is_(0))


<<<<<<< HEAD
class TestComponentOutOfBeamFullBeamline(unittest.TestCase):

    def setUp(self) -> None:
        ConfigHelper.reset()

    @parameterized.expand([(-2, -3, -4, -2, -3, -4, -2, -3, -4, False),  # all axes start out of beam, moving in moves to autosaved positions
                           (-2, -3, -4, 0, -3, -4, 0, -3, -4, True),  # first axes in beam others out of beam, moving in moves to autosaved positions
                           (-2, -3, -4, -2, 0, -4, -2, 0, -4, True),  # middle axes in beam others out of beam, moving in moves to autosaved positions
                           (-2, -3, -4, -2, -3, 0, -2, -3, 0, True), # last axes in beam others out of beam, moving in moves to autosaved positions
                           (-2, -3, -4, 0, -3, -4, 0, -3, -4, True), # first axes not in beam others in beam, moving in moves to autosaved positions
                           (-2, -3, -4, -2, 0, -4, -2, 0, -4, True), # middle axes not in beam others in beam, moving in moves to autosaved positions
                           (-2, -3, -4, -2, -3, 0, -2, -3, 0, True), # last axes not in beam others in beam, moving in moves to autosaved positions
                           (-2, -3, -4, 1, 2, 3, 1, 2, 3, True),  # all axes in the beam, move to current position
                          ])
    @patch("ReflectometryServer.parameters.param_float_autosave")
    def test_GIVEN_component_with_multiple_axes_out_of_beam_with_autosave_WHEN_init_and_move_in_THEN_component_moves_to_expected_palce(self,
           pos_out_of_beam_pos, ang_out_of_beam_pos, phi_out_of_beam_pos,
           init_pos, init_ang, init_phi,
           expected_pos, expected_ang, expected_phi,
           expected_initial_inbeam, mock_autosave):

        mock_autosave.read_parameter.side_effect = [expected_pos, expected_ang, expected_phi]
        axis_ang, axis_phi, axis_pos, inbeam = self.setup_beamline(ang_out_of_beam_pos, init_ang, init_phi,
                                                                   init_pos, phi_out_of_beam_pos, pos_out_of_beam_pos)
        assert_that(inbeam.sp, is_(expected_initial_inbeam))

        inbeam.sp = True

        assert_that(axis_pos.rbv, is_(expected_pos))
        assert_that(axis_ang.rbv, is_(expected_ang))
        assert_that(axis_phi.rbv, is_(expected_phi))

    def setup_beamline(self, ang_out_of_beam_pos, init_ang, init_phi, init_pos, phi_out_of_beam_pos, pos_out_of_beam_pos, autosave_axes=True):
        # Setup is in or out of the beam and with autosaved positions, on move should move to autosaved positions
        mode = add_mode("MODE")
        comp = add_component(TiltingComponent("comp", PositionAndAngle(0, 0, 90)))

        param_pos = add_parameter(AxisParameter("pos", comp, ChangeAxis.POSITION, autosave=autosave_axes), [mode])
        param_ang = add_parameter(AxisParameter("angle", comp, ChangeAxis.ANGLE, autosave=autosave_axes), [mode])
        param_phi = add_parameter(AxisParameter("phi", comp, ChangeAxis.PHI, autosave=autosave_axes), [mode])
        inbeam = add_parameter(InBeamParameter("in beam", comp), [mode])
        axis_pos = create_mock_axis("pos_axis", init_pos, 1)
        axis_ang = create_mock_axis("ang_axis", init_ang, 1)
        axis_phi = create_mock_axis("phi_axis", init_phi, 1)
        driver_pos = add_driver(IocDriver(comp, ChangeAxis.POSITION, axis_pos,
                                          out_of_beam_positions=[OutOfBeamPosition(pos_out_of_beam_pos)]))
        driver_ang = add_driver(IocDriver(comp, ChangeAxis.ANGLE, axis_ang,
                                          out_of_beam_positions=[OutOfBeamPosition(ang_out_of_beam_pos)]))
        driver_phi = add_driver(IocDriver(comp, ChangeAxis.PHI, axis_phi,
                                          out_of_beam_positions=[OutOfBeamPosition(phi_out_of_beam_pos)]))
        beamline = get_configured_beamline()
        assert_that(axis_ang._last_set_point_set, is_(None))  # set point wasn't set during init
        assert_that(axis_pos._last_set_point_set, is_(None))  # set point wasn't set during init
        assert_that(axis_phi._last_set_point_set, is_(None))  # set point wasn't set during init
        return axis_ang, axis_phi, axis_pos, inbeam

    @parameterized.expand([(-2, -3, -4, -2, -3, -4, 0, 0, 0, False), # all axes start out of beam, moving in moves to 0
                           (-2, -3, -4, 0, -3, -4, 0, -3, -4, True), # first axes in beam others out of beam, moving in moves to current positions
                           (-2, -3, -4, -2, 0, -4, -2, 0, -4, True), # middle axes in beam others out of beam, moving in moves to current positions
                           (-2, -3, -4, -2, -3, 0, -2, -3, 0, True), # last axes in beam others out of beam, moving in moves to current positions
                           (-2, -3, -4, 0, -3, -4, 0, -3, -4, True), # first axes not in beam others in beam, moving in moves to current positions
                           (-2, -3, -4, -2, 0, -4, -2, 0, -4, True), # middle axes not in beam others in beam, moving in moves to current positions
                           (-2, -3, -4, -2, -3, 0, -2, -3, 0, True), # last axes not in beam others in beam, moving in moves to current positions
                           (-2, -3, -4, 1, 2, 3, 1, 2, 3, True),  # all axes in the beam, move to current position
                           ])
    def test_GIVEN_component_with_multiple_axes_out_of_beam_no_auto_save_WHEN_init_and_move_in_THEN_component_moves_to_expected_palce(self,
          pos_out_of_beam_pos, ang_out_of_beam_pos, phi_out_of_beam_pos,
          init_pos, init_ang, init_phi,
          expected_pos, expected_ang, expected_phi,
          expected_initial_inbeam):

        axis_ang, axis_phi, axis_pos, inbeam = self.setup_beamline(ang_out_of_beam_pos, init_ang, init_phi,
                                                                   init_pos, phi_out_of_beam_pos, pos_out_of_beam_pos, False)

        assert_that(inbeam.sp, is_(expected_initial_inbeam))

        inbeam.sp = True

        assert_that(axis_ang.rbv, is_(expected_ang))
        assert_that(axis_pos.rbv, is_(expected_pos))
        assert_that(axis_phi.rbv, is_(expected_phi))

    @parameterized.expand([(-2, -3, -4, -2, -3, -4, 0, 0, 0, False), # all axes start out of beam, moving in moves to 0
                           (-2, -3, -4, 0, -3, -4, 0, -3, -4, True), # first axes in beam others out of beam, moving in moves to current positions
                           (-2, -3, -4, -2, 0, -4, -2, 0, -4, True), # middle axes in beam others out of beam, moving in moves to current positions
                           (-2, -3, -4, -2, -3, 0, -2, -3, 0, True), # last axes in beam others out of beam, moving in moves to current positions
                           (-2, -3, -4, 0, -3, -4, 0, -3, -4, True), # first axes not in beam others in beam, moving in moves to current positions
                           (-2, -3, -4, -2, 0, -4, -2, 0, -4, True), # middle axes not in beam others in beam, moving in moves to current positions
                           (-2, -3, -4, -2, -3, 0, -2, -3, 0, True), # last axes not in beam others in beam, moving in moves to current positions
                           (-2, -3, -4, 1, 2, 3, 1, 2, 3, True),  # all axes in the beam, move to current position
                           ])
    @patch("ReflectometryServer.parameters.param_float_autosave")
    def test_GIVEN_component_with_multiple_axes_out_of_beam_with_autosave_not_no_value_WHEN_init_and_move_in_THEN_component_moves_to_expected_palce(self,
          pos_out_of_beam_pos, ang_out_of_beam_pos, phi_out_of_beam_pos,
          init_pos, init_ang, init_phi,
          expected_pos, expected_ang, expected_phi,
          expected_initial_inbeam, mock_autosave):

        mock_autosave.read_parameter.side_effect = [None, None, None]
        axis_ang, axis_phi, axis_pos, inbeam = self.setup_beamline(ang_out_of_beam_pos, init_ang, init_phi,
                                                                   init_pos, phi_out_of_beam_pos, pos_out_of_beam_pos, True)

        assert_that(inbeam.sp, is_(expected_initial_inbeam))

        inbeam.sp = True

        assert_that(axis_ang.rbv, is_(expected_ang))
        assert_that(axis_pos.rbv, is_(expected_pos))
        assert_that(axis_phi.rbv, is_(expected_phi))
=======
class TestComponentParkingSequence(unittest.TestCase):

    @patch('ReflectometryServer.beam_path_calc.parking_index_autosave.read_parameter', new=Mock(return_value=None))
    def test_GIVEN_component_with_one_axis_and_parking_sequence_WHEN_out_of_beam_THEN_component_moves_to_correct_places(self):
        pos1 = -3
        pos2 = -6
        comp = Component("comp", PositionAndAngle(0, 0, 90))
        parameter = InBeamParameter("val", comp)
        mock_axis = create_mock_axis("axis_motor", 0, 1)
        driver = IocDriver(comp, ChangeAxis.HEIGHT, mock_axis, out_of_beam_positions=[OutOfBeamSequence([pos1, pos2])])
        beamline = Beamline([comp], [parameter], [driver], [BeamlineMode("mode", [])])

        parameter.sp = False

        assert_that(mock_axis.sp, is_(pos2))
        assert_that(parameter.rbv, is_(False))

    @patch('ReflectometryServer.beam_path_calc.parking_index_autosave.read_parameter', new=Mock(return_value=None))
    def test_GIVEN_component_with_two_axes_and_parking_sequence_with_repeat_WHEN_out_of_beam_THEN_component_moves_to_correct_places(self):
        pos1 = -3
        expected_sequence = [4, 6, 8]
        comp = Component("comp", PositionAndAngle(0, 0, 90))
        parameter = InBeamParameter("val", comp)
        mock_axis1 = create_mock_axis("axis_motor1", 0, 1)
        mock_axis2 = create_mock_axis("axis_motor2", 0, 1)
        driver1 = IocDriver(comp, ChangeAxis.HEIGHT, mock_axis1, out_of_beam_positions=[OutOfBeamSequence([pos1, pos1, pos1])])
        driver2 = IocDriver(comp, ChangeAxis.TRANS, mock_axis2, out_of_beam_positions=[OutOfBeamSequence(expected_sequence)])
        beamline = Beamline([comp], [parameter], [driver1, driver2], [BeamlineMode("mode", [])])

        parameter.sp = False

        assert_that(mock_axis1.all_setpoints, is_([pos1]))
        assert_that(mock_axis2.all_setpoints, is_(expected_sequence))
        assert_that(parameter.rbv, is_(False))

    @patch('ReflectometryServer.beam_path_calc.parking_index_autosave.read_parameter', new=Mock(return_value=None))
    def test_GIVEN_component_with_two_axes_and_parking_sequence_with_none_WHEN_out_of_beam_THEN_component_moves_to_correct_places(self):
        pos1 = -3
        expected_sequence = [4, 6, 8]
        comp = Component("comp", PositionAndAngle(0, 0, 90))
        parameter = InBeamParameter("val", comp)
        mock_axis1 = create_mock_axis("axis_motor1", 0, 1)
        mock_axis2 = create_mock_axis("axis_motor2", 0, 1)
        driver1 = IocDriver(comp, ChangeAxis.HEIGHT, mock_axis1, out_of_beam_positions=[OutOfBeamSequence([None, None, pos1])])
        driver2 = IocDriver(comp, ChangeAxis.TRANS, mock_axis2, out_of_beam_positions=[OutOfBeamSequence(expected_sequence)])
        beamline = Beamline([comp], [parameter], [driver1, driver2], [BeamlineMode("mode", [])])
        mock_axis1.trigger_rbv_change()
        mock_axis2.trigger_rbv_change()

        parameter.sp = False

        assert_that(mock_axis1.all_setpoints, is_([pos1]))
        assert_that(mock_axis2.all_setpoints, is_(expected_sequence))
        assert_that(parameter.rbv, is_(False))

    @patch('ReflectometryServer.beam_path_calc.parking_index_autosave')
    def test_GIVEN_sequence_and_autosave_position_not_at_end_of_sequence_WHEN_init_THEN_init_error_and_autosave_overwriten(self, auto_save):
        auto_save.read_parameter.return_value = 1
        comp = Component("comp name", PositionAndAngle(0, 0, 90))
        mock_axis1 = create_mock_axis("axis_motor1", 0, 1)

        with self.assertRaises(BeamlineConfigurationParkAutosaveInvalidException):
            IocDriver(comp, ChangeAxis.HEIGHT, mock_axis1, out_of_beam_positions=[OutOfBeamSequence([1, 2, 3])])

        auto_save.write_parameter.assert_called()

    @parameterized.expand([(None, [1]),  # unparked
                           (0, [1]),  # last value in length 1 sequence
                           (1, [1, 2]),  # last value in length 2 sequence
                           (5, [1, 2])   # after the last value in a sequence (it may be a different sequence this parked in)
                           ])
    @patch('ReflectometryServer.beam_path_calc.parking_index_autosave')
    def test_GIVEN_sequence_and_autosave_position_ok_WHEN_init_THEN_no_error(self, auto_save_value, sequence, auto_save):
        auto_save.read_parameter.return_value = auto_save_value
        comp = Component("comp name", PositionAndAngle(0, 0, 90))
        mock_axis1 = create_mock_axis("axis_motor1", 0, 1)

        IocDriver(comp, ChangeAxis.HEIGHT, mock_axis1, out_of_beam_positions=[OutOfBeamSequence(sequence)])

    @patch('ReflectometryServer.beam_path_calc.parking_index_autosave.read_parameter', new=Mock(return_value=None))
    def test_GIVEN_component_with_two_axes_and_parking_sequence_WHEN_out_of_beam_and_then_in_beam_THEN_component_moves_to_correct_places(self):
        sequence1 = [4, 6, 8]
        expected_motor1_sps = [4, 6, 8, 6, 4, 0]  # 0 is final in beam position
        sequence2 = [5, 7, 9]
        expected_motor2_sps = [5, 7, 9, 7, 5, 0]
        comp = Component("comp", PositionAndAngle(0, 0, 90))
        parameter = InBeamParameter("val", comp)
        mock_axis1 = create_mock_axis("axis_motor1", 0, 1)
        mock_axis2 = create_mock_axis("axis_motor2", 0, 1)
        driver1 = IocDriver(comp, ChangeAxis.HEIGHT, mock_axis1, out_of_beam_positions=[OutOfBeamSequence(sequence1)])
        driver2 = IocDriver(comp, ChangeAxis.TRANS, mock_axis2, out_of_beam_positions=[OutOfBeamSequence(sequence2)])
        beamline = Beamline([comp], [parameter], [driver1, driver2], [BeamlineMode("mode", [])])

        parameter.sp = False
        parameter.sp = True

        assert_that(mock_axis1.all_setpoints, is_(expected_motor1_sps))
        assert_that(mock_axis2.all_setpoints, is_(expected_motor2_sps))

    @patch('ReflectometryServer.beam_path_calc.parking_index_autosave.read_parameter', new=Mock(return_value=None))
    def test_GIVEN_component_with_two_axes_and_parking_sequence_with_repeated_entry_at_end_WHEN_out_of_beam_and_then_in_beam_THEN_component_moves_to_correct_places(self):
        sequence1 = [4, 6, 6]
        expected_motor1_sps = [4, 6, 4, 0]
        sequence2 = [3, 5, 7]
        expected_motor2_sps = [3, 5, 7, 5, 3, 0]
        comp = Component("comp", PositionAndAngle(0, 0, 90))
        parameter = InBeamParameter("val", comp)
        mock_axis1 = create_mock_axis("axis_motor1", 0, 1)
        mock_axis2 = create_mock_axis("axis_motor2", 0, 1)
        driver1 = IocDriver(comp, ChangeAxis.HEIGHT, mock_axis1, out_of_beam_positions=[OutOfBeamSequence(sequence1)])
        driver2 = IocDriver(comp, ChangeAxis.TRANS, mock_axis2, out_of_beam_positions=[OutOfBeamSequence(sequence2)])
        beamline = Beamline([comp], [parameter], [driver1, driver2], [BeamlineMode("mode", [])])

        parameter.sp = False
        parameter.sp = True

        assert_that(mock_axis1.all_setpoints, is_(expected_motor1_sps))
        assert_that(mock_axis2.all_setpoints, is_(expected_motor2_sps))

    @patch('ReflectometryServer.beam_path_calc.parking_index_autosave.read_parameter', new=Mock(return_value=2))
    def test_GIVEN_component_with_two_axes_and_parking_sequence_WHEN_motors_out_of_beam_and_init_THEN_motors_do_not_move(self):
        last_pos1 = 6
        sequence1 = [4, 1, last_pos1]

        last_pos2 = 5
        sequence2 = [3, 2, last_pos2]

        comp = Component("comp", PositionAndAngle(0, 0, 90))
        parameter = InBeamParameter("val", comp)
        mock_axis1 = create_mock_axis("axis_motor1", last_pos1, 1)
        mock_axis2 = create_mock_axis("axis_motor2", last_pos2, 1)
        driver1 = IocDriver(comp, ChangeAxis.HEIGHT, mock_axis1, out_of_beam_positions=[OutOfBeamSequence(sequence1)])
        driver2 = IocDriver(comp, ChangeAxis.TRANS, mock_axis2, out_of_beam_positions=[OutOfBeamSequence(sequence2)])
        comp.beam_path_set_point.in_beam_manager.add_rbv_in_beam_manager(comp.beam_path_rbv.in_beam_manager)
        driver1.initialise_setpoint()
        mock_axis1.trigger_rbv_change()
        mock_axis2.trigger_rbv_change()  # this is not quite how it happens on start up where this is generated during
                                         # the initalise but it is good enough

        assert_that(mock_axis1.all_setpoints, is_([]))
        assert_that(mock_axis2.all_setpoints, is_([]))
>>>>>>> a60c3034


if __name__ == '__main__':
    unittest.main()<|MERGE_RESOLUTION|>--- conflicted
+++ resolved
@@ -872,7 +872,6 @@
         assert_that(theta.sp, is_(0))
 
 
-<<<<<<< HEAD
 class TestComponentOutOfBeamFullBeamline(unittest.TestCase):
 
     def setUp(self) -> None:
@@ -924,9 +923,9 @@
         driver_phi = add_driver(IocDriver(comp, ChangeAxis.PHI, axis_phi,
                                           out_of_beam_positions=[OutOfBeamPosition(phi_out_of_beam_pos)]))
         beamline = get_configured_beamline()
-        assert_that(axis_ang._last_set_point_set, is_(None))  # set point wasn't set during init
-        assert_that(axis_pos._last_set_point_set, is_(None))  # set point wasn't set during init
-        assert_that(axis_phi._last_set_point_set, is_(None))  # set point wasn't set during init
+        assert_that(axis_ang.last_set_point_set, is_(None))  # set point wasn't set during init
+        assert_that(axis_pos.last_set_point_set, is_(None))  # set point wasn't set during init
+        assert_that(axis_phi.last_set_point_set, is_(None))  # set point wasn't set during init
         return axis_ang, axis_phi, axis_pos, inbeam
 
     @parameterized.expand([(-2, -3, -4, -2, -3, -4, 0, 0, 0, False), # all axes start out of beam, moving in moves to 0
@@ -982,7 +981,8 @@
         assert_that(axis_ang.rbv, is_(expected_ang))
         assert_that(axis_pos.rbv, is_(expected_pos))
         assert_that(axis_phi.rbv, is_(expected_phi))
-=======
+
+
 class TestComponentParkingSequence(unittest.TestCase):
 
     @patch('ReflectometryServer.beam_path_calc.parking_index_autosave.read_parameter', new=Mock(return_value=None))
@@ -1124,7 +1124,6 @@
 
         assert_that(mock_axis1.all_setpoints, is_([]))
         assert_that(mock_axis2.all_setpoints, is_([]))
->>>>>>> a60c3034
 
 
 if __name__ == '__main__':
