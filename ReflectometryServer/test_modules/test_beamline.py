--- conflicted
+++ resolved
@@ -531,8 +531,6 @@
         assert_that(bl.parameter("det_angle").sp_rbv, is_(close_to(0, 1e-6)), "det angle SP RBV")
 
 
-<<<<<<< HEAD
-=======
 class TestBeamlineReadOnlyParameters(unittest.TestCase):
 
     def setup_beamline(self, parameters):
@@ -567,6 +565,5 @@
         assert_that(result, is_(expected_parameters))
 
 
->>>>>>> b1cfb042
 if __name__ == '__main__':
     unittest.main()