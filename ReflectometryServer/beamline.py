--- conflicted
+++ resolved
@@ -372,11 +372,8 @@
         Args:
             source: source to start the update from; None start from the beginning.
         """
-<<<<<<< HEAD
+        STATUS_MANAGER.clear_all()
         logger.info("PARAMETER MOVE TRIGGERED (source: {})".format(source.name))
-=======
-        STATUS_MANAGER.clear_all()
->>>>>>> 69f0cbb0
         if self._active_mode.has_beamline_parameter(source):
             parameters = self._beamline_parameters.values()
             parameters_in_mode = self._active_mode.get_parameters_in_mode(parameters, source)
@@ -410,10 +407,10 @@
         try:
             self._perform_move_for_all_drivers(self._get_max_move_duration())
         except ZeroDivisionError as e:
-            STATUS_MANAGER.update_error_log("Failed to perform beamline move: {}".format(e))
-            STATUS_MANAGER.update_active_problems(
-                ProblemInfo("Failed to move driver", "beamline", Severity.MAJOR_ALARM))
-            return
+                STATUS_MANAGER.update_error_log("Failed to perform beamline move: {}".format(e))
+                STATUS_MANAGER.update_active_problems(
+                    ProblemInfo("Failed to move driver", "beamline", Severity.MAJOR_ALARM))
+                return
         except (ValueError, UnableToConnectToPVException) as e:
             STATUS_MANAGER.update_error_log("Unable to connect to PV: {}".format(str(e)))
             STATUS_MANAGER.update_active_problems(
