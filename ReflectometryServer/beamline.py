--- conflicted
+++ resolved
@@ -1,19 +1,15 @@
 """
 Resources at a beamline level
 """
-<<<<<<< HEAD
-from collections import OrderedDict
+
+from collections import OrderedDict, namedtuple
 from functools import partial
-
-=======
-from collections import OrderedDict, namedtuple
->>>>>>> c99fa7f9
 from enum import Enum
 from pcaspy import Severity
 
+from ReflectometryServer.geometry import PositionAndAngle
+
 BeamlineStatus = namedtuple("Status", ['display_string', 'alarm_severity'])
-
-from ReflectometryServer.geometry import PositionAndAngle
 
 
 class STATUS(Enum):
