--- conflicted
+++ resolved
@@ -401,14 +401,10 @@
                 ProblemInfo("Failed to move driver", "beamline", Severity.MAJOR_ALARM))
             return
         except (ValueError, UnableToConnectToPVException) as e:
-<<<<<<< HEAD
-            STATUS_MANAGER.update_error_log("Unable to connect to PV: {}".format(e.message))
+            STATUS_MANAGER.update_error_log("Unable to connect to PV: {}".format(str(e)))
             STATUS_MANAGER.update_active_problems(
                 ProblemInfo("Unable to connect to PV", "beamline", Severity.MAJOR_ALARM))
             return
-=======
-            self.set_status(STATUS.GENERAL_ERROR, str(e))
->>>>>>> b1cfb042
 
     def _perform_move_for_all_drivers(self, move_duration):
         for driver in self._drivers:
