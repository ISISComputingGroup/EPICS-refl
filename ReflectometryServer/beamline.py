--- conflicted
+++ resolved
@@ -26,13 +26,8 @@
             name (str): name of the beam line mode
             beamline_parameters_to_calculate (list[str]): Beamline parameters in this mode
                 which should be automatically moved to whenever a preceding parameter is changed
-<<<<<<< HEAD
-            sp_inits (dict[str, object]): The initial beamline parameter values that should be set when switching to
-                this mode
-=======
             sp_inits (dict[str, object]): The initial beamline parameter values that should be set when switching
                 to this mode
->>>>>>> 767b2235
         """
         self.name = name
         self._beamline_parameters_to_calculate = beamline_parameters_to_calculate
@@ -57,13 +52,8 @@
         Args:
             beamline_parameters(list[ReflectometryServer.parameters.BeamlineParameter]): the beamline parameters which
                 maybe in the mode
-<<<<<<< HEAD
             first_parameter(ReflectometryServer.parameters.BeamlineParameter): the parameter after which to include
                 parameters; None for include all
-=======
-            first_parameter(ReflectometryServer.parameters.BeamlineParameter): the parameter after which to include parameters;
-                None for include all
->>>>>>> 767b2235
 
         Returns: a list of parameters after the first parameter which are in this mode
 
@@ -114,17 +104,10 @@
         The initializer.
         Args:
             components (list[ReflectometryServer.components.Component]): The collection of beamline components
-<<<<<<< HEAD
             beamline_parameters (list[ReflectometryServer.parameters.BeamlineParameter]): a dictionary of parameters
                 that characterise the beamline
             drivers(list[ReflectometryServer.ioc_driver.IocDriver]): a list of motor drivers linked to a component in
                 the beamline
-=======
-            beamline_parameters (list[ReflectometryServer.parameters.BeamlineParameter]): a dictionary of parameters that
-                characterise the beamline
-            drivers(list[ReflectometryServer.ioc_driver.IocDriver]): a list of motor drivers linked to a component in the
-                beamline
->>>>>>> 767b2235
             modes(list[BeamlineMode])
         """
         self._components = components
@@ -155,13 +138,8 @@
     def parameter_types(self):
         """
         Returns:
-<<<<<<< HEAD
             dict[str, ReflectometryServer.parameters.BeamlineParameterType]: a dictionary of parameter type,
                 keyed by their name
-=======
-            dict[str, ReflServer.parameters.BeamlineParameterType, str]:a dictionary of parameter type, group names
-                and description keyed by their name
->>>>>>> 767b2235
         """
         types = {}
         for beamline_parameter in self._beamline_parameters.values():
@@ -179,9 +157,12 @@
     @property
     def active_mode(self):
         """
-        Returns: the name of the current modes
-        """
-        return self._active_mode.name
+        Returns: the name of the current modes; None for no active mode
+        """
+        try:
+            return self._active_mode.name
+        except AttributeError:
+            return None
 
     @active_mode.setter
     def active_mode(self, mode):
