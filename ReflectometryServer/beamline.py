--- conflicted
+++ resolved
@@ -149,11 +149,8 @@
         self._drivers = drivers
         self._status = STATUS.OKAY
         self._message = ""
-<<<<<<< HEAD
         self._active_mode_change_listeners = set()
-=======
         self.footprint_manager = FootprintManager(footprint_setup)
->>>>>>> 6c235d59
 
         for beamline_parameter in beamline_parameters:
             self._beamline_parameters[beamline_parameter.name] = beamline_parameter
@@ -388,6 +385,7 @@
         """
         Returns: the status codes which have display properties and alarm severities
         """
+        # noinspection PyTypeChecker
         return [status.value for status in STATUS]
 
     def _trigger_active_mode_change(self):
