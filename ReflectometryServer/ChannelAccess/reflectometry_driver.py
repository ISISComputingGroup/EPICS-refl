"""
Driver for the reflectometry server.
"""
import logging
from functools import partial
from typing import Optional

from pcaspy import Driver, Alarm, Severity
from pcaspy.driver import manager, Data

<<<<<<< HEAD
from ReflectometryServer import Beamline
from ReflectometryServer.ChannelAccess.constants import REFLECTOMETRY_PREFIX
from ReflectometryServer.ChannelAccess.driver_utils import DriverParamHelper
=======
from ReflectometryServer.ChannelAccess.constants import REFLECTOMETRY_PREFIX, REFL_IOC_NAME
>>>>>>> 51aa4605
from ReflectometryServer.ChannelAccess.pv_manager import PvSort, BEAMLINE_MODE, VAL_FIELD, SERVER_STATUS, \
    SERVER_MESSAGE, SP_SUFFIX, FP_TEMPLATE, DQQ_TEMPLATE, QMIN_TEMPLATE, QMAX_TEMPLATE, \
    IN_MODE_SUFFIX, SERVER_ERROR_LOG
from ReflectometryServer.beamline import ActiveModeUpdate
from ReflectometryServer.server_status_manager import STATUS_MANAGER, StatusUpdate, ProblemInfo, ErrorLogUpdate
from ReflectometryServer.footprint_manager import FootprintSort
from ReflectometryServer.engineering_corrections import CorrectionUpdate
from ReflectometryServer.parameters import BeamlineParameterGroup, ParameterReadbackUpdate, \
    ParameterSetpointReadbackUpdate, ParameterAtSetpointUpdate, ParameterChangingUpdate, ParameterInitUpdate, \
    ParameterUpdateBase, BeamlineParameterType
from server_common.loggers.isis_logger import IsisPutLog

logger = logging.getLogger(__name__)


class ReflectometryDriver(Driver):
    """
    The driver which provides an interface for the reflectometry server to channel access by creating PVs and processing
    incoming CA get and put requests.
    """
    _driver_help: Optional[DriverParamHelper]
    _beamline: Optional[Beamline]

    def __init__(self, server, pv_manager):
        """
        The Constructor.
        Args:
            server: The PCASpy server.
            pv_manager(ReflectometryServer.ChannelAccess.pv_manager.PVManager): The manager mapping PVs to objects in
                the beamline.
        """
        super(ReflectometryDriver, self).__init__()
        self._ca_server = server
        self._initialised = False
        self._beamline = None
        self._pv_manager = pv_manager
        self._footprint_manager = None

        self.add_trigger_status_change_listener()
        self.add_trigger_log_update_listener()
<<<<<<< HEAD
        self.put_log = IsisPutLog("REFL")
        self._driver_help = None
=======
        self.put_log = IsisPutLog(REFL_IOC_NAME)
>>>>>>> 51aa4605

    def set_beamline(self, beamline):
        """
        Set the beamline model to which the reflectometry server should provide an interface.

        Args:
            beamline(ReflectometryServer.beamline.Beamline): The beamline configuration.
        """

        self._beamline = beamline
        self._driver_help = DriverParamHelper(self._pv_manager, beamline)
        self._footprint_manager = beamline.footprint_manager

        for reason, pv in list(manager.pvs[self.port].items()):
            if reason not in self._pv_manager.initial_PVs:
                data = Data()
                data.value = pv.info.value
                self.pvDB[reason] = data

        for reason in list(self._pv_manager.PVDB.keys()):
            self.setParamStatus(reason, severity=Severity.NO_ALARM, alarm=Alarm.NO_ALARM)

        self.add_param_listeners()
        self.add_trigger_active_mode_change_listener()
        self.add_footprint_param_listeners()
        self._add_trigger_on_engineering_correction_change()

        self.update_monitors()
        self._initialised = True

    def read(self, reason):
        """
        Processes an incoming caget request.

        Args:
            reason (str): The PV that is being read.

        Returns: The value associated to this PV
        """
        try:
            if self._initialised:
                if self._pv_manager.is_param(reason):
                    return self.getParam(reason)

                elif self._pv_manager.is_beamline_mode(reason):
                    return self._beamline_mode_value(self._beamline.active_mode)

                elif self._pv_manager.is_beamline_move(reason):
                    return self._beamline.move

                elif self._pv_manager.is_server_status(reason):
                    beamline_status_enums = self._pv_manager.PVDB[SERVER_STATUS]["enums"]
                    new_value = beamline_status_enums.index(STATUS_MANAGER.status.display_string)
                    #  Set the value so that the error condition is set
                    self.setParam(reason, new_value)
                    return new_value

                elif self._pv_manager.is_server_message(reason):
                    return STATUS_MANAGER.message
                elif self._pv_manager.is_error_log(reason):
                    return STATUS_MANAGER.error_log
                elif self._pv_manager.is_sample_length(reason):
                    return self._footprint_manager.get_sample_length()
                elif self._pv_manager.is_alarm_status(reason):
                    return self.getParamDB(self._pv_manager.strip_fields_from_pv(reason)).alarm
                elif self._pv_manager.is_alarm_severity(reason):
                    return self.getParamDB(self._pv_manager.strip_fields_from_pv(reason)).severity
        except Exception as e:
            STATUS_MANAGER.update_error_log("Exception when reading parameter {}".format(reason), e)
            STATUS_MANAGER.update_active_problems(
                ProblemInfo("PV Value read caused exception.", reason, Severity.MAJOR_ALARM))
            return

        return self.getParam(reason)

    def _beamline_mode_value(self, mode):
        beamline_mode_enums = self._pv_manager.PVDB[BEAMLINE_MODE]["enums"]
        return beamline_mode_enums.index(mode)

    def write(self, reason, value):
        """
        Process an incoming caput request.
        :param reason: The PV that is being written to.
        :param value: The value being written to the PV
        """
        value_accepted = True
        try:
            if self._pv_manager.is_param(reason):
                value_accepted = self._driver_help.param_write(reason, value)
            elif self._pv_manager.is_beamline_move(reason):
                self._beamline.move = 1
            elif self._pv_manager.is_beamline_mode(reason):
                try:
                    beamline_mode_enums = self._pv_manager.PVDB[BEAMLINE_MODE]["enums"]
                    new_mode_name = beamline_mode_enums[value]
                    self._beamline.active_mode = new_mode_name
                except ValueError:
                    STATUS_MANAGER.update_error_log("Invalid value entered for mode. (Possible modes: {})".format(
                        ",".join(self._beamline.mode_names)))
                    value_accepted = False
            elif self._pv_manager.is_sample_length(reason):
                self._footprint_manager.set_sample_length(value)
            else:
                STATUS_MANAGER.update_error_log("Error: PV is read only")
                value_accepted = False

            if value_accepted:
                pv_name = "{}{}".format(REFLECTOMETRY_PREFIX, reason)
                self.put_log.write_pv_put(pv_name, value, self.getParam(reason))
                self._update_param_both_pv_and_pv_val(reason, value)
                self.update_monitors()
        except Exception as e:
            STATUS_MANAGER.update_error_log("PV Value {} rejected by server for {}.".format(value, reason), e)
            STATUS_MANAGER.update_active_problems(ProblemInfo("PV Value rejected by server.", reason,
                                                              Severity.MINOR_ALARM))
            value_accepted = False
        return value_accepted

    def update_monitors(self):
        """
        Updates the PV values and alarms for each parameter so that changes are visible to monitors.
        """
        # with self.monitor_lock:
        for pv_name, value, alarm_severity, alarm_status in self._driver_help.get_param_monitor_updates():
            self._update_param_both_pv_and_pv_val(pv_name, value, alarm_severity, alarm_status)

        self._update_all_footprints()
        self.updatePVs()

    def _update_all_footprints(self):
        """
        Updates footprint calculations for all value sorts.
        """
        self._update_footprint(FootprintSort.SP, 1)
        self._update_footprint(FootprintSort.SP_RBV, 1)
        self._update_footprint(FootprintSort.RBV, 1)

    def _update_footprint(self, sort, _):
        """
        Updates footprint PVs for a given sort of value.

        Args:
            sort{ReflectometryServer.pv_manager.FootprintSort): The sort of value for which to update the footprint PVs
        """
        prefix = FootprintSort.prefix(sort)
        self._update_param_both_pv_and_pv_val(FP_TEMPLATE.format(prefix), self._footprint_manager.get_footprint(sort))
        self._update_param_both_pv_and_pv_val(DQQ_TEMPLATE.format(prefix), self._footprint_manager.get_resolution(sort))
        self._update_param_both_pv_and_pv_val(QMIN_TEMPLATE.format(prefix), self._footprint_manager.get_q_min(sort))
        self._update_param_both_pv_and_pv_val(QMAX_TEMPLATE.format(prefix), self._footprint_manager.get_q_max(sort))
        self.updatePVs()

    def _update_param_both_pv_and_pv_val(self, pv_name, value, alarm_severity=None,  alarm_status=None):
        """
        Update a parameter value (both base and .VAL) and its alarms.

        Args:
            pv_name: name of the pv
            value: value of the parameter
            alarm_severity: current alarm severity of the parameter
            alarm_status: current alarm status of the parameter
        """
        if value is None:
            raise ValueError("PV cannot be set to None. pv_name '{}'".format(pv_name))
        self.setParam(pv_name, value)
        self.setParam(pv_name + VAL_FIELD, value)
        self.setParamStatus(pv_name, alarm_status, alarm_severity)

    def _update_param_listener(self, pv_name: str, param_type: BeamlineParameterType, update: ParameterUpdateBase):
        """
        Listener for responding to updates from the command line parameter
        Args:
            pv_name: name of the pv
            update (NamedTuple): update from this parameter, expected to have at least a "value" attribute.
        """
        pv_name, value, alarm_severity, alarm_status = \
            self._driver_help.get_param_update_from_event(pv_name, param_type, update)
        self._update_param_both_pv_and_pv_val(pv_name, value, alarm_severity, alarm_status)
        self.updatePVs()

    def add_param_listeners(self):
        """
        Add listeners to beamline parameter changes, which update pvs in the server
        """
        for pv_name, (param_name, param_sort) in self._pv_manager.param_names_pv_names_and_sort():
            parameter = self._beamline.parameter(param_name)
            parameter.add_listener(ParameterInitUpdate, partial(self._update_param_listener,
                                                                pv_name, parameter.parameter_type))
            if param_sort == PvSort.RBV:
                parameter.add_listener(ParameterReadbackUpdate, partial(self._update_param_listener,
                                                                        pv_name, parameter.parameter_type))
            if param_sort == PvSort.SP_RBV:
                parameter.add_listener(ParameterSetpointReadbackUpdate, partial(self._update_param_listener,
                                                                                pv_name, parameter.parameter_type))
            if param_sort == PvSort.CHANGING:
                parameter.add_listener(ParameterChangingUpdate, partial(self._update_binary_listener, pv_name))
            if param_sort == PvSort.RBV_AT_SP:
                parameter.add_listener(ParameterAtSetpointUpdate, partial(self._update_binary_listener, pv_name))

    def _update_binary_listener(self, pv_name, update):
        self.setParam(pv_name, update.value)
        self.updatePVs()

    def _on_bl_mode_change(self, mode_update):
        """
        Beamline mode change in driver
        Args:
            mode_update (ActiveModeUpdate):  new mode update
        """
        params_in_mode = mode_update.mode.names_of_parameters_in_mode()
        for pv_name, (param_name, param_sort) in self._pv_manager.param_names_pv_names_and_sort():
            if param_sort is PvSort.RBV:
                if param_name in params_in_mode:
                    self._update_param_both_pv_and_pv_val(pv_name + IN_MODE_SUFFIX, 1)
                else: 
                    self._update_param_both_pv_and_pv_val(pv_name + IN_MODE_SUFFIX, 0)
     
        mode_value = self._beamline_mode_value(mode_update.mode.name)
        self._update_param_both_pv_and_pv_val(BEAMLINE_MODE, mode_value)
        self._update_param_both_pv_and_pv_val(BEAMLINE_MODE + SP_SUFFIX, mode_value)
        self.updatePVs()

    def _on_server_status_change(self, update):
        """
        Update the overall status of the beamline.

        Args:
            update (ReflectometryServer.server_status_manager.StatusUpdate): The new server status and message.
        """
        beamline_status_enums = self._pv_manager.PVDB[SERVER_STATUS]["enums"]
        status_id = beamline_status_enums.index(update.server_status.display_string)
        self._update_param_both_pv_and_pv_val(SERVER_STATUS, status_id)
        self._update_param_both_pv_and_pv_val(SERVER_MESSAGE, update.server_message)
        self.updatePVs()

    def _on_error_log_update(self, update: StatusUpdate):
        """
        Update the overall status of the beamline.

        Args:
            update: The new server status and message.
        """
        self._update_param_both_pv_and_pv_val(SERVER_ERROR_LOG, update.log_as_string)
        self.updatePVs()

    def add_trigger_active_mode_change_listener(self):
        """
        Adds the monitor on the active mode, if this changes a monitor update is posted.
        """
        self._beamline.add_listener(ActiveModeUpdate, self._on_bl_mode_change, run_listener=True)

    def add_trigger_status_change_listener(self):
        """
        Adds the monitor on the beamline status, if this changes a monitor update is posted.
        """
        STATUS_MANAGER.add_listener(StatusUpdate, self._on_server_status_change)
        self._on_server_status_change(StatusUpdate(STATUS_MANAGER.status, STATUS_MANAGER.message))

    def add_trigger_log_update_listener(self):
        """
        Adds the monitor on the beamline status, if this changes a monitor update is posted.
        """
        STATUS_MANAGER.add_listener(ErrorLogUpdate, self._on_error_log_update)
        self._on_error_log_update(ErrorLogUpdate(STATUS_MANAGER.error_log))

    def add_footprint_param_listeners(self):
        """
        Add listeners to parameters that affect the beam footprint.
        """
        parameters_to_monitor = set()
        for pv_name, (param_name, param_sort) in self._pv_manager.param_names_pv_names_and_sort():
            parameter = self._beamline.parameter(param_name)
            if BeamlineParameterGroup.FOOTPRINT_PARAMETER in parameter.group_names:
                parameters_to_monitor.add(parameter)
        for parameter in parameters_to_monitor:
            parameter.add_listener(ParameterReadbackUpdate, partial(self._update_footprint, FootprintSort.RBV))
            parameter.add_listener(ParameterSetpointReadbackUpdate,
                                   partial(self._update_footprint, FootprintSort.SP_RBV))

    def _add_trigger_on_engineering_correction_change(self):
        """
        Add all the triggers on engineering corrections.

        """
        def _update_corrections_pv(name, correction_update):
            """
            Update the driver engineering corrections PV with new value
            Args:
                name: name of the pv to update
                correction_update (CorrectionUpdate): the updated values
            Returns:
            """
            self._update_param_both_pv_and_pv_val(name,
                                                  correction_update.correction)
            self.setParam("{}:DESC".format(name), correction_update.description)
            self.updatePVs()

        for driver, pv_name in list(self._pv_manager.drivers_pv.items()):
            driver.add_listener(CorrectionUpdate, partial(_update_corrections_pv, pv_name))
            last_val = driver.listener_last_value(CorrectionUpdate)
            if last_val is None:
                last_val = CorrectionUpdate(float("NaN"), driver.correction_description)
            _update_corrections_pv(pv_name, last_val)<|MERGE_RESOLUTION|>--- conflicted
+++ resolved
@@ -8,13 +8,9 @@
 from pcaspy import Driver, Alarm, Severity
 from pcaspy.driver import manager, Data
 
-<<<<<<< HEAD
 from ReflectometryServer import Beamline
-from ReflectometryServer.ChannelAccess.constants import REFLECTOMETRY_PREFIX
+from ReflectometryServer.ChannelAccess.constants import REFLECTOMETRY_PREFIX, REFL_IOC_NAME
 from ReflectometryServer.ChannelAccess.driver_utils import DriverParamHelper
-=======
-from ReflectometryServer.ChannelAccess.constants import REFLECTOMETRY_PREFIX, REFL_IOC_NAME
->>>>>>> 51aa4605
 from ReflectometryServer.ChannelAccess.pv_manager import PvSort, BEAMLINE_MODE, VAL_FIELD, SERVER_STATUS, \
     SERVER_MESSAGE, SP_SUFFIX, FP_TEMPLATE, DQQ_TEMPLATE, QMIN_TEMPLATE, QMAX_TEMPLATE, \
     IN_MODE_SUFFIX, SERVER_ERROR_LOG
@@ -55,12 +51,8 @@
 
         self.add_trigger_status_change_listener()
         self.add_trigger_log_update_listener()
-<<<<<<< HEAD
-        self.put_log = IsisPutLog("REFL")
+        self.put_log = IsisPutLog(REFL_IOC_NAME)
         self._driver_help = None
-=======
-        self.put_log = IsisPutLog(REFL_IOC_NAME)
->>>>>>> 51aa4605
 
     def set_beamline(self, beamline):
         """
