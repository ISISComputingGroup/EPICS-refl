"""
Driver for the reflectometry server.
"""

from pcaspy import Driver, Alarm, Severity

from ReflectometryServer.ChannelAccess.pv_manager import PvSort, BEAMLINE_MODE, VAL_FIELD
from server_common.utilities import compress_and_hex


class ReflectometryDriver(Driver):
    """
    The driver which provides an interface for the reflectometry server to channel access by creating PVs and processing
    incoming CA get and put requests.
    """
    def __init__(self, server, beamline, pv_manager):
        """
        The Constructor.
        Args:
            server: The PCASpy server.
            beamline(ReflectometryServer.beamline.Beamline): The beamline configuration.
<<<<<<< HEAD
            pv_manager(ReflectometryServer.ChannelAccess.pv_manager.PVManager): The manager mapping PVs to objects in the
                beamline.
=======
            pv_manager(ReflectometryServer.ChannelAccess.pv_manager.PVManager): The manager mapping PVs to objects in
                the beamline.
>>>>>>> 767b2235
        """
        super(ReflectometryDriver, self).__init__()

        self._beamline = beamline
        self._ca_server = server
        self._pv_manager = pv_manager

        for reason in self._pv_manager.PVDB.keys():
            self.setParamStatus(reason, severity=Severity.NO_ALARM, alarm=Alarm.NO_ALARM)
        self.update_monitors()

    def read(self, reason):
        """
        Processes an incoming caget request.
        :param reason: The PV that is being read.
        :return: The value associated to this PV
        """
        if self._pv_manager.is_param(reason):
            param_name, param_suffix = self._pv_manager.get_param_name_and_suffix_from_pv(reason)
            param = self._beamline.parameter(param_name)
            if param_suffix == PvSort.SP:
                return param.sp
            elif param_suffix == PvSort.SP_RBV:
                return param.sp_rbv
            elif param_suffix == PvSort.CHANGED:
                return param.sp_changed
            else:
                return self.getParam(reason)  # TODO return actual RBV
<<<<<<< HEAD
        elif reason.endswith(BEAMLINE_MODE):
            beamline_mode_enums = self._pv_manager.PVDB[BEAMLINE_MODE]["enums"]
            return beamline_mode_enums.index(self._beamline.active_mode)
        elif reason == BEAMLINE_STATUS:
            beamline_status_enums = self._pv_manager.PVDB[BEAMLINE_STATUS]["enums"]
            return beamline_status_enums.index(self._beamline.message)
        elif reason == BEAMLINE_MESSAGE:
            return self._beamline.message

=======
        elif self._pv_manager.is_beamline_mode(reason):
            beamline_mode_enums = self._pv_manager.PVDB[BEAMLINE_MODE]["enums"]
            return beamline_mode_enums.index(self._beamline.active_mode)
        elif self._pv_manager.is_beamline_move(reason):
            return self._beamline.move
        elif self._pv_manager.is_tracking_axis(reason):
            return compress_and_hex(self.getParam(reason))
>>>>>>> 767b2235
        else:
            return self.getParam(reason)

    def write(self, reason, value):
        """
        Process an incoming caput request.
        :param reason: The PV that is being written to.
        :param value: The value being written to the PV
        """
        status = True
        if self._pv_manager.is_param(reason):
            param_name, param_suffix = self._pv_manager.get_param_name_and_suffix_from_pv(reason)
            param = self._beamline.parameter(param_name)
            if param_suffix == PvSort.MOVE:
                param.move = 1
            elif param_suffix == PvSort.SP:
                param.sp_no_move = value
            elif param_suffix == PvSort.SET_AND_MOVE:
                param.sp = value
        elif self._pv_manager.is_beamline_move(reason):
            self._beamline.move = 1
        elif self._pv_manager.is_beamline_mode(reason):
            try:
                beamline_mode_enums = self._pv_manager.PVDB[BEAMLINE_MODE]["enums"]
                self._beamline.active_mode = beamline_mode_enums[value]
            except ValueError:
                print("Invalid value entered for mode. (Possible modes: {})".format(
                    ",".join(self._beamline.mode_names)))
                status = False
        else:
            print("Error: PV is read only")
            status = False

        if status:
            self.update_monitors()
        return status

    def update_monitors(self):
        """
        Updates the PV values for each parameter so that changes are visible to monitors.
        """
        # with self.monitor_lock:
        for pv_name, (param_name, param_suffix) in self._pv_manager.param_names_pvnames_and_sort():
            parameter = self._beamline.parameter(param_name)
            if param_suffix == PvSort.SP:
                self.setParam(pv_name, parameter.sp)
                self.setParam(pv_name + VAL_FIELD, parameter.sp)
            elif param_suffix == PvSort.SP_RBV:
                self.setParam(pv_name, parameter.sp_rbv)
                self.setParam(pv_name + VAL_FIELD, parameter.sp_rbv)
            elif param_suffix == PvSort.CHANGED:
                self.setParam(pv_name, parameter.sp_changed)
                self.setParam(pv_name + VAL_FIELD, parameter.sp_changed)
            # TODO RBV
        self.updatePVs()<|MERGE_RESOLUTION|>--- conflicted
+++ resolved
@@ -4,7 +4,7 @@
 
 from pcaspy import Driver, Alarm, Severity
 
-from ReflectometryServer.ChannelAccess.pv_manager import PvSort, BEAMLINE_MODE, VAL_FIELD
+from ReflectometryServer.ChannelAccess.pv_manager import PvSort, BEAMLINE_MODE, VAL_FIELD, BEAMLINE_STATUS
 from server_common.utilities import compress_and_hex
 
 
@@ -19,13 +19,8 @@
         Args:
             server: The PCASpy server.
             beamline(ReflectometryServer.beamline.Beamline): The beamline configuration.
-<<<<<<< HEAD
-            pv_manager(ReflectometryServer.ChannelAccess.pv_manager.PVManager): The manager mapping PVs to objects in the
-                beamline.
-=======
             pv_manager(ReflectometryServer.ChannelAccess.pv_manager.PVManager): The manager mapping PVs to objects in
                 the beamline.
->>>>>>> 767b2235
         """
         super(ReflectometryDriver, self).__init__()
 
@@ -54,25 +49,20 @@
                 return param.sp_changed
             else:
                 return self.getParam(reason)  # TODO return actual RBV
-<<<<<<< HEAD
-        elif reason.endswith(BEAMLINE_MODE):
-            beamline_mode_enums = self._pv_manager.PVDB[BEAMLINE_MODE]["enums"]
-            return beamline_mode_enums.index(self._beamline.active_mode)
-        elif reason == BEAMLINE_STATUS:
-            beamline_status_enums = self._pv_manager.PVDB[BEAMLINE_STATUS]["enums"]
-            return beamline_status_enums.index(self._beamline.message)
-        elif reason == BEAMLINE_MESSAGE:
-            return self._beamline.message
 
-=======
         elif self._pv_manager.is_beamline_mode(reason):
+
             beamline_mode_enums = self._pv_manager.PVDB[BEAMLINE_MODE]["enums"]
             return beamline_mode_enums.index(self._beamline.active_mode)
         elif self._pv_manager.is_beamline_move(reason):
             return self._beamline.move
         elif self._pv_manager.is_tracking_axis(reason):
             return compress_and_hex(self.getParam(reason))
->>>>>>> 767b2235
+        elif self._pv_manager.is_beamline_status(reason):
+            beamline_status_enums = self._pv_manager.PVDB[BEAMLINE_STATUS]["enums"]
+            return beamline_status_enums.index(self._beamline.status.name)
+        elif self._pv_manager.is_beamline_message(reason):
+            return self._beamline.message
         else:
             return self.getParam(reason)
 
