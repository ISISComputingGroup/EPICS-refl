--- conflicted
+++ resolved
@@ -3,12 +3,9 @@
 """
 
 from pcaspy import Driver, Alarm, Severity
-from pv_manager import *
-<<<<<<< HEAD
-from server_common.utilities import remove_from_end
-=======
+
+from ReflectometryServer.ChannelAccess.pv_manager import PvSort, BEAMLINE_MODE, VAL_FIELD
 from server_common.utilities import compress_and_hex
->>>>>>> 23cbccd9
 
 
 class ReflectometryDriver(Driver):
@@ -22,8 +19,8 @@
         Args:
             server: The PCASpy server.
             beamline(ReflectometryServer.beamline.Beamline): The beamline configuration.
-            pv_manager(ReflectometryServer.ChannelAccess.pv_manager.PVManager): The manager mapping PVs to objects in the
-                beamline.
+            pv_manager(ReflectometryServer.ChannelAccess.pv_manager.PVManager): The manager mapping PVs to objects in
+                the beamline.
         """
         super(ReflectometryDriver, self).__init__()
 
@@ -31,12 +28,9 @@
         self._ca_server = server
         self._pv_manager = pv_manager
 
-<<<<<<< HEAD
         for reason in self._pv_manager.PVDB.keys():
             self.setParamStatus(reason, severity=Severity.NO_ALARM, alarm=Alarm.NO_ALARM)
-=======
         self.update_monitors()
->>>>>>> 23cbccd9
 
     def read(self, reason):
         """
@@ -44,31 +38,24 @@
         :param reason: The PV that is being read.
         :return: The value associated to this PV
         """
-        reason_no_val = remove_from_end(reason, ".VAL")
-        if reason_no_val.startswith(PARAM_PREFIX):
-            param_name = self._pv_manager.get_param_name_from_pv(reason_no_val)
+        if self._pv_manager.is_param(reason):
+            param_name, param_suffix = self._pv_manager.get_param_name_and_suffix_from_pv(reason)
             param = self._beamline.parameter(param_name)
-            if reason_no_val.endswith(SP_SUFFIX):
+            if param_suffix == PvSort.SP:
                 return param.sp
-            elif reason_no_val.endswith(SP_RBV_SUFFIX):
+            elif param_suffix == PvSort.SP_RBV:
                 return param.sp_rbv
-            elif reason_no_val.endswith(CHANGED_SUFFIX):
+            elif param_suffix == PvSort.CHANGED:
                 return param.sp_changed
             else:
                 return self.getParam(reason)  # TODO return actual RBV
-<<<<<<< HEAD
-        elif reason_no_val == BEAMLINE_MODE or reason_no_val == BEAMLINE_MODE + SP_SUFFIX:
+        elif self._pv_manager.is_beamline_mode(reason):
             beamline_mode_enums = self._pv_manager.PVDB[BEAMLINE_MODE]["enums"]
             return beamline_mode_enums.index(self._beamline.active_mode)
-        elif reason_no_val == BEAMLINE_MOVE:
+        elif self._pv_manager.is_beamline_move(reason):
             return self._beamline.move
-=======
-        elif reason == BEAMLINE_MODE:
-            beamline_mode_enums = self._pv_manager.PVDB[BEAMLINE_MODE]["enums"]
-            return beamline_mode_enums.index(self._beamline.active_mode)
-        elif reason == TRACKING_AXES:
+        elif self._pv_manager.is_tracking_axis(reason):
             return compress_and_hex(self.getParam(reason))
->>>>>>> 23cbccd9
         else:
             return self.getParam(reason)
 
@@ -79,20 +66,18 @@
         :param value: The value being written to the PV
         """
         status = True
-        reason_no_val = remove_from_end(reason, ".VAL")
-        if reason_no_val.startswith(PARAM_PREFIX):
-            param_name = self._pv_manager.get_param_name_from_pv(reason_no_val)
+        if self._pv_manager.is_param(reason):
+            param_name, param_suffix = self._pv_manager.get_param_name_and_suffix_from_pv(reason)
             param = self._beamline.parameter(param_name)
-            if reason_no_val.endswith(MOVE_SUFFIX):
+            if param_suffix == PvSort.MOVE:
                 param.move = 1
-            elif reason_no_val.endswith(SP_SUFFIX):
+            elif param_suffix == PvSort.SP:
                 param.sp_no_move = value
-                self.setParam(reason_no_val+":RBV", param.sp_rbv)
-            elif reason_no_val.endswith(SET_AND_MOVE_SUFFIX):
+            elif param_suffix == PvSort.SET_AND_MOVE:
                 param.sp = value
-        elif reason_no_val == BEAMLINE_MOVE:
+        elif self._pv_manager.is_beamline_move(reason):
             self._beamline.move = 1
-        elif reason_no_val == BEAMLINE_MODE or reason_no_val == BEAMLINE_MODE + SP_SUFFIX:
+        elif self._pv_manager.is_beamline_mode(reason):
             try:
                 beamline_mode_enums = self._pv_manager.PVDB[BEAMLINE_MODE]["enums"]
                 self._beamline.active_mode = beamline_mode_enums[value]
@@ -105,8 +90,6 @@
             status = False
 
         if status:
-            self.setParam(reason_no_val, value)
-            self.setParam(reason_no_val + ".VAL", value)
             self.update_monitors()
         return status
 
@@ -115,17 +98,16 @@
         Updates the PV values for each parameter so that changes are visible to monitors.
         """
         # with self.monitor_lock:
-        for param_pv in self._pv_manager.parameter_pvs():
-            parameter = self._beamline.parameter(self._pv_manager.get_param_name_from_pv(param_pv))
-            self._set_parameter_pvs(param_pv, parameter)
-        self.updatePVs()
-
-    def _set_parameter_pvs(self, pv_alias, parameter):
-        """
-        Update the parameter PVs with the current values from the beamline model.
-        :param pv_alias: The PV alias for this parameter
-        :param parameter: The parameter object
-        """
-        self.setParam(pv_alias + SP_SUFFIX, parameter.sp)
-        self.setParam(pv_alias + SP_RBV_SUFFIX, parameter.sp_rbv)
-        self.setParam(pv_alias + CHANGED_SUFFIX, parameter.sp_changed)+        for pv_name, (param_name, param_suffix) in self._pv_manager.param_names_pvnames_and_sort():
+            parameter = self._beamline.parameter(param_name)
+            if param_suffix == PvSort.SP:
+                self.setParam(pv_name, parameter.sp)
+                self.setParam(pv_name + VAL_FIELD, parameter.sp)
+            elif param_suffix == PvSort.SP_RBV:
+                self.setParam(pv_name, parameter.sp_rbv)
+                self.setParam(pv_name + VAL_FIELD, parameter.sp_rbv)
+            elif param_suffix == PvSort.CHANGED:
+                self.setParam(pv_name, parameter.sp_changed)
+                self.setParam(pv_name + VAL_FIELD, parameter.sp_changed)
+            # TODO RBV
+        self.updatePVs()