--- conflicted
+++ resolved
@@ -17,11 +17,9 @@
 # Reflectometry configuration file path
 REFL_CONFIG_PATH = "{}".format(_get_env_var('ICPCONFIGROOT'))
 
-<<<<<<< HEAD
+# Reflectometry configuration file path
+REFL_AUTOSAVE_PATH = os.path.join("{}".format(_get_env_var('ICPVARDIR')), "refl")
+
 # alias motor DMOV values
 MTR_MOVING = 0
-MTR_STOPPED = 1
-=======
-# Reflectometry configuration file path
-REFL_AUTOSAVE_PATH = os.path.join("{}".format(_get_env_var('ICPVARDIR')), "refl")
->>>>>>> 1ca86aed
+MTR_STOPPED = 1