"""
Reflectometry pv manager
"""
from enum import Enum

from pcaspy.alarm import SeverityStrings
from ReflectometryServer.parameters import BeamlineParameterType
from server_common.ioc_data_source import PV_INFO_FIELD_NAME, PV_DESCRIPTION_NAME
from server_common.utilities import create_pv_name, remove_from_end, print_and_log, SEVERITY, compress_and_hex
import json
from collections import OrderedDict

MAX_ALARM_ID = 15

AlarmStringsTruncated = [
    "NO_ALARM",
    "READ",
    "WRITE",
    "HIHI",
    "HIGH",
    "LOLO",
    "LOW",
    "STATE",
    "COS",
    "COMM",
    "TIMEOUT",
    "HWLIMIT",
    "CALC",
    "SCAN",
    "LINK",
    "OTHER",
    # "SOFT",
    # "BAD_SUB",
    # "UDF",
    # "DISABLE",
    # "SIMM",
    # "READ_ACCESS",
    # "WRITE_ACCESS"
]

PARAM_PREFIX = "PARAM"
BEAMLINE_PREFIX = "BL:"
BEAMLINE_MODE = BEAMLINE_PREFIX + "MODE"
BEAMLINE_MOVE = BEAMLINE_PREFIX + "MOVE"
BEAMLINE_STATUS = BEAMLINE_PREFIX + "STAT"
BEAMLINE_MESSAGE = BEAMLINE_PREFIX + "MSG"
PARAM_INFO = "PARAM_INFO"
DRIVER_INFO = "DRIVER_INFO"
ALIGN_INFO = "ALIGN_INFO"
IN_MODE_SUFFIX = ":IN_MODE"
SP_SUFFIX = ":SP"
SP_RBV_SUFFIX = ":SP:RBV"
ACTION_SUFFIX = ":ACTION"
SET_AND_NO_ACTION_SUFFIX = ":SP_NO_ACTION"
RBV_AT_SP = ":RBV:AT_SP"
CHANGING = ":CHANGING"
CHANGED_SUFFIX = ":CHANGED"
DEFINE_POSITION_AS = ":DEFINE_POSITION_AS"

VAL_FIELD = ".VAL"
STAT_FIELD = ".STAT"
SEVR_FIELD = ".SEVR"

FOOTPRINT_PREFIX = "FP"

SAMPLE_LENGTH = "{}:{}".format(FOOTPRINT_PREFIX, "SAMPLE_LENGTH")
FP_TEMPLATE = "{}:{{}}:{}".format(FOOTPRINT_PREFIX, "FOOTPRINT")
DQQ_TEMPLATE = "{}:{{}}:{}".format(FOOTPRINT_PREFIX, "DQQ")
QMIN_TEMPLATE = "{}:{{}}:{}".format(FOOTPRINT_PREFIX, "QMIN")
QMAX_TEMPLATE = "{}:{{}}:{}".format(FOOTPRINT_PREFIX, "QMAX")

FP_SP_PREFIX = "SP"
FP_SP_RBV_PREFIX = "SP_RBV"
FP_RBV_PREFIX = "RBV"

FOOTPRINT_PREFIXES = [FP_SP_PREFIX, FP_SP_RBV_PREFIX, FP_RBV_PREFIX]

PARAM_FIELDS_BINARY = {'type': 'enum', 'enums': ["NO", "YES"]}

PARAM_IN_MODE = {'type': 'enum', 'enums': ["NO", "YES"]}

PARAM_FIELDS_ACTION = {'type': 'int', 'count': 1, 'value': 0}

OUT_IN_ENUM_TEXT = ["OUT", "IN"]

STANDARD_FLOAT_PV_FIELDS = {'type': 'float', 'prec': 3, 'value': 0.0}
ALARM_STAT_PV_FIELDS = {'type': 'enum', 'enums': AlarmStringsTruncated}
ALARM_SEVR_PV_FIELDS = {'type': 'enum', 'enums': SeverityStrings}

PARAMS_FIELDS_BEAMLINE_TYPES = {
    BeamlineParameterType.IN_OUT: {'type': 'enum', 'enums': OUT_IN_ENUM_TEXT},
    BeamlineParameterType.FLOAT: STANDARD_FLOAT_PV_FIELDS}


def convert_to_epics_pv_value(parameter_type, value):
    """
    Convert from parameter value to the epic pv value
    Args:
        parameter_type (BeamlineParameterType): parameters type
        value: value to convert

    Returns: epics value

    """
    if parameter_type == BeamlineParameterType.IN_OUT:
        if value:
            return OUT_IN_ENUM_TEXT.index("IN")
        else:
            return OUT_IN_ENUM_TEXT.index("OUT")
    else:
        if value is None:
            return float("NaN")
        else:
            return value


def convert_from_epics_pv_value(parameter_type, value):
    """
    Convert from epic pv value to the parameter value
    Args:
        parameter_type (BeamlineParameterType): parameters type
        value: value to convert

    Returns: epics value

    """
    if parameter_type == BeamlineParameterType.IN_OUT:
        return value == OUT_IN_ENUM_TEXT.index("IN")
    else:
        return value


class PvSort(Enum):
    """
    Enum for the type of PV
    """
    RBV = 0
    ACTION = 1
    SP_RBV = 2
    SP = 3
    SET_AND_NO_ACTION = 4
    CHANGED = 6
    IN_MODE = 7
    CHANGING = 8
    RBV_AT_SP = 9
    DEFINE_POS_AS = 10

    @staticmethod
    def what(pv_sort):
        """
        Args:
            pv_sort: pv sort to determine

        Returns: what the pv sort does
        """
        if pv_sort == PvSort.RBV:
            return ""
        elif pv_sort == PvSort.ACTION:
            return "(Do the action)"
        elif pv_sort == PvSort.SP_RBV:
            return "(Set point readback)"
        elif pv_sort == PvSort.SP:
            return "(Set point)"
        elif pv_sort == PvSort.SET_AND_NO_ACTION:
            return "(Set point with no action executed)"
        elif pv_sort == PvSort.CHANGED:
            return "(Is changed)"
        elif pv_sort == PvSort.IN_MODE:
            return "(Is in mode)"
        elif pv_sort == PvSort.CHANGING:
            return "(Is changing)"
        elif pv_sort == PvSort.RBV_AT_SP:
            return "(Tolerance between RBV and target set point)"
        elif pv_sort == PvSort.DEFINE_POS_AS:
            return "(Define the value of current position)"
        else:
            print_and_log("Unknown pv sort!! {}".format(pv_sort), severity=SEVERITY.MAJOR, src="REFL")
            return "(unknown)"

    def get_from_parameter(self, parameter):
        """
        Get the value of the correct sort from a parameter
        Args:
            parameter(ReflectometryServer.parameters.BeamlineParameter): the parameter to get the value from

        Returns: the value of the parameter of the correct sort
        """
        if self == PvSort.SP:
            return convert_to_epics_pv_value(parameter.parameter_type, parameter.sp)
        elif self == PvSort.SP_RBV:
            return convert_to_epics_pv_value(parameter.parameter_type, parameter.sp_rbv)
        elif self == PvSort.RBV:
            return convert_to_epics_pv_value(parameter.parameter_type, parameter.rbv)
        elif self == PvSort.SET_AND_NO_ACTION:
            return convert_to_epics_pv_value(parameter.parameter_type, parameter.sp_no_move)
        elif self == PvSort.CHANGED:
            return parameter.sp_changed
        elif self == PvSort.ACTION:
            return parameter.move
        elif self == PvSort.CHANGING:
            return parameter.is_changing
        elif self == PvSort.RBV_AT_SP:
            return parameter.rbv_at_sp
        elif self == PvSort.DEFINE_POS_AS:
            if parameter.define_current_value_as is None:
                return float("NaN")
            return parameter.define_current_value_as.new_value
        return float("NaN")

    def get_parameter_alarm(self, parameter):
        """
        Get the alarm status of this parameter. Only applicable for Readback PVs.

        Args:
            parameter(ReflectometryServer.parameters.BeamlineParameter): the parameter to get the value from

        Returns: the alarm severity and status of this parameter.
        """
        if self == PvSort.RBV:
            return parameter.alarm_severity, parameter.alarm_status
        else:
            return None, None


class FootprintSort(Enum):
    """
    Enum for the type of footprint calculator
    """
    SP = 0
    RBV = 1
    SP_RBV = 2

    @staticmethod
    def prefix(sort):
        """
        Args:
            sort: The sort of footprint value

        Returns: The pv suffix for this sort of value
        """
        if sort == FootprintSort.SP:
            return FP_SP_PREFIX
        elif sort == FootprintSort.SP_RBV:
            return FP_SP_RBV_PREFIX
        elif sort == FootprintSort.RBV:
            return FP_RBV_PREFIX
        return None


class PVManager:
    """
    Holds reflectometry PVs and associated utilities.
    """
    def __init__(self, beamline):
        """
        The constructor.
        Args:
            beamline (ReflectometryServer.beamline.Beamline): the beamline to create the manager for
        """
        self._beamline = beamline
        self.PVDB = {}
        self._params_pv_lookup = OrderedDict()
        self._footprint_parameters = {}

        self._add_global_pvs()
        self._add_footprint_calculator_pvs()
        self._add_all_parameter_pvs()
        self._add_all_driver_pvs()

        for pv_name in self.PVDB.keys():
            print("creating pv: {}".format(pv_name))

    def _add_global_pvs(self):
        """
        Add PVs that affect the whole of the reflectometry system to the server's PV database.

        """
        self._add_pv_with_fields(BEAMLINE_MOVE, None, PARAM_FIELDS_ACTION, "Move the beam line", PvSort.RBV, archive=True,
                                 interest="HIGH")
        # PVs for mode
        mode_fields = {'type': 'enum', 'enums': self._beamline.mode_names}
        self._add_pv_with_fields(BEAMLINE_MODE, None, mode_fields, "Beamline mode", PvSort.RBV, archive=True,
                                 interest="HIGH")
        self._add_pv_with_fields(BEAMLINE_MODE + SP_SUFFIX, None, mode_fields, "Beamline mode", PvSort.SP)

        # PVs for server status
        status_fields = {'type': 'enum',
                         'enums': [code.display_string for code in self._beamline.status_codes],
                         'states': [code.alarm_severity for code in self._beamline.status_codes]}
<<<<<<< HEAD
        self._add_pv_with_fields(BEAMLINE_STATUS, None, status_fields, "Status of the beam line", PvSort.RBV, archive=True,
                                 interest="HIGH", alarm=True)
        self._add_pv_with_fields(BEAMLINE_MESSAGE, None, {'type': 'char', 'count': 400}, "Message about the beamline", PvSort.RBV,
                                 archive=True, interest="HIGH")
=======
        self._add_pv_with_val(BEAMLINE_STATUS, None, status_fields, "Status of the beam line", PvSort.RBV, archive=True,
                              interest="HIGH", alarm=True)
        self._add_pv_with_val(BEAMLINE_MESSAGE, None, {'type': 'char', 'count': 400}, "Message about the beamline",
                              PvSort.RBV, archive=True, interest="HIGH")
>>>>>>> acf97a1d

    def _add_footprint_calculator_pvs(self):
        """
        Add PVs related to the footprint calculation to the server's PV database.
        """
        self._add_pv_with_fields(SAMPLE_LENGTH, None, STANDARD_FLOAT_PV_FIELDS,
                              "Sample Length", PvSort.SP_RBV, archive=True, interest="HIGH")

        for prefix in FOOTPRINT_PREFIXES:
            for template, description in [(FP_TEMPLATE, "Beam Footprint"),
                                          (DQQ_TEMPLATE, "Beam Resolution dQ/Q"),
                                          (QMIN_TEMPLATE, "Minimum measurable Q with current setup"),
                                          (QMAX_TEMPLATE, "Maximum measurable Q with current setup")]:
                self._add_pv_with_fields(template.format(prefix), None,
                                         STANDARD_FLOAT_PV_FIELDS,
                                         description, PvSort.RBV, archive=True, interest="HIGH")

    def _add_all_parameter_pvs(self):
        """
        Add PVs for each beamline parameter in the reflectometry configuration to the server's PV database.
        """
        param_info = []
        align_info = []
        for parameter in self._beamline.parameters.values():
            param_info_record = self._add_parameter_pvs(parameter)
            param_info.append(param_info_record)
            if parameter.define_current_value_as is not None:
                align_info_record = {
                    "name": param_info_record["name"],
                    "prepended_alias": param_info_record["prepended_alias"],
                    "type": "align"
                    }
                align_info.append(align_info_record)

        self.PVDB[PARAM_INFO] = {'type': 'char',
                                 'count': 2048,
                                 'value': compress_and_hex(json.dumps(param_info))
                                 }
        self.PVDB[ALIGN_INFO] = {'type': 'char',
                                 'count': 2048,
                                 'value': compress_and_hex(json.dumps(align_info))
                                 }
    
    def _add_parameter_pvs(self, parameter):
        """
        Adds all PVs needed for one beamline parameter to the PV database.

        Args:
            parameter (ReflectometryServer.parameters.BeamlineParameter): the beamline parameter

        Returns:
            parameter information
        """
        try:
            param_name = parameter.name
            description = parameter.description
            param_alias = create_pv_name(param_name, self.PVDB.keys(), PARAM_PREFIX, limit=10)
            prepended_alias = "{}:{}".format(PARAM_PREFIX, param_alias)

            parameter_type = parameter.parameter_type
            fields = PARAMS_FIELDS_BEAMLINE_TYPES[parameter_type]

            self.PVDB["{}.DESC".format(prepended_alias)] = {'type': 'string',
                                                            'value': description
                                                            }

            # Readback PV
            self._add_pv_with_fields(prepended_alias, param_name, fields, description, PvSort.RBV, archive=True,
                                     interest="HIGH")

            # Setpoint PV
            self._add_pv_with_fields(prepended_alias + SP_SUFFIX, param_name, fields, description, PvSort.SP, archive=True)

            # Setpoint readback PV
            self._add_pv_with_fields(prepended_alias + SP_RBV_SUFFIX, param_name, fields, description, PvSort.SP_RBV)

            # Set value and do not action PV
            self._add_pv_with_fields(prepended_alias + SET_AND_NO_ACTION_SUFFIX, param_name, fields, description,
                                     PvSort.SET_AND_NO_ACTION)

            # Changed PV
            self._add_pv_with_fields(prepended_alias + CHANGED_SUFFIX, param_name, PARAM_FIELDS_BINARY, description,
                                     PvSort.CHANGED)

            # Action PV
            self._add_pv_with_fields(prepended_alias + ACTION_SUFFIX, param_name, PARAM_FIELDS_ACTION, description,
                                     PvSort.ACTION)

            # Moving state PV
            self._add_pv_with_fields(prepended_alias + CHANGING, param_name, PARAM_FIELDS_BINARY, description,
                                     PvSort.CHANGING)

            # In mode PV
            self._add_pv_with_fields(prepended_alias + IN_MODE_SUFFIX, param_name, PARAM_IN_MODE, description,
                                     PvSort.IN_MODE)

            # RBV to SP:RBV tolerance
<<<<<<< HEAD
            self._add_pv_with_fields(prepended_alias + RBV_AT_SP, param_name, PARAM_FIELDS_BINARY, description,
                                     PvSort.RBV_AT_SP)
=======
            self._add_pv_with_val(prepended_alias + RBV_AT_SP, param_name, PARAM_FIELDS_BINARY, description,
                                  PvSort.RBV_AT_SP)

            # define position at
            if parameter.define_current_value_as is not None:
                align_fields = STANDARD_FLOAT_PV_FIELDS.copy()
                align_fields["asg"] = "MANAGER"
                self._add_pv_with_val(prepended_alias + DEFINE_POSITION_AS, param_name, align_fields, description,
                                      PvSort.DEFINE_POS_AS)

>>>>>>> acf97a1d
            return {"name": param_name,
                    "prepended_alias": prepended_alias,
                    "type": BeamlineParameterType.name_for_param_list(parameter_type)}

        except Exception as err:
            print("Error adding parameter PV: " + err.message)

    def _add_pv_with_fields(self, pv_name, param_name, pv_fields, description, sort, archive=False, interest=None,
                            alarm=False):
        """
        Add param to pv list with .val and correct fields and to parm look up
        Args:
            pv_name: name of the pv
            param_name: name of the parameter; None for not a parameter
            pv_fields: pv fields to use
            sort: sort of pv it is
            archive: True if it should be archived
            interest: level of interest; None is not interesting
            alarm: True if this pv represents the alarm state of the IOC; false otherwise

        Returns:

        """
        pv_fields = pv_fields.copy()
        pv_fields[PV_DESCRIPTION_NAME] = description + PvSort.what(sort)

        pv_fields_mod = pv_fields.copy()
        pv_fields_mod[PV_INFO_FIELD_NAME] = {}
        if interest is not None:
            pv_fields_mod[PV_INFO_FIELD_NAME]["INTEREST"] = interest
        if archive:
            pv_fields_mod[PV_INFO_FIELD_NAME]["archive"] = "VAL"
        if alarm:
            pv_fields_mod[PV_INFO_FIELD_NAME]["alarm"] = "Reflectometry IOC (REFL)"

        self.PVDB[pv_name] = pv_fields_mod
        self.PVDB[pv_name + VAL_FIELD] = pv_fields
        self.PVDB[pv_name + STAT_FIELD] = ALARM_STAT_PV_FIELDS
        self.PVDB[pv_name + SEVR_FIELD] = ALARM_SEVR_PV_FIELDS

        if param_name is not None:
            self._params_pv_lookup[pv_name] = (param_name, sort)

    def _add_all_driver_pvs(self):
        """
        Add all pvs for the drivers.
        """
        self.drivers_pv = {}
        driver_info = []
        for driver in self._beamline.drivers:
            if driver.has_engineering_correction:
                correction_alias = create_pv_name(driver.name, self.PVDB.keys(), "COR", limit=12, allow_colon=True)
                prepended_alias = "{}:{}".format("COR", correction_alias)

                self.PVDB[prepended_alias] = STANDARD_FLOAT_PV_FIELDS
                self.PVDB[prepended_alias + VAL_FIELD] = STANDARD_FLOAT_PV_FIELDS
                self.PVDB["{}.DESC".format(prepended_alias)] = {'type': 'char', 'count': 100, 'value': ""}

                self.drivers_pv[driver] = prepended_alias

                driver_info.append({"name": driver.name, "prepended_alias": prepended_alias})
        self.PVDB[DRIVER_INFO] = {'type': 'char',
                                  'count': 2048,
                                  'value': compress_and_hex(json.dumps(driver_info))}

    def param_names_pv_names_and_sort(self):
        """

        Returns:
            (list[str, tuple[str, PvSort]]): The list of PVs of all beamline parameters.

        """
        return self._params_pv_lookup.items()

    def is_param(self, pv_name):
        """

        Args:
            pv_name: name of the pv

        Returns:
            True if the pv is a pv for beamline parameter
        """
        return remove_from_end(pv_name, VAL_FIELD) in self._params_pv_lookup

    def get_param_name_and_sort_from_pv(self, pv_name):
        """
        Args:
            pv_name: name of pv to find

        Returns:
            (str, PvSort): parameter name and sort for the given pv
        """
        return self._params_pv_lookup[self.strip_fields_from_pv(pv_name)]

    def strip_fields_from_pv(self, pv_name):
        """
        Remove suffixes for fields from the end of a given PV.

        Args:
            pv_name: name of the pv

        Returns: The PV name with any of the known field suffixes stripped off the end.
        """
        for field in [VAL_FIELD, STAT_FIELD, SEVR_FIELD]:
            pv_name = remove_from_end(pv_name, field)
        return pv_name

    def is_beamline_mode(self, pv_name):
        """
        Args:
            pv_name: name of the pv

        Returns: True if this the beamline mode pv
        """
        pv_name_no_val = remove_from_end(pv_name, VAL_FIELD)
        return pv_name_no_val == BEAMLINE_MODE or pv_name_no_val == BEAMLINE_MODE + SP_SUFFIX

    def is_beamline_move(self, pv_name):
        """
        Args:
            pv_name: name of the pv

        Returns: True if this the beamline move pv
        """
        return self._is_pv_name_this_field(BEAMLINE_MOVE, pv_name)

    def is_beamline_status(self, pv_name):
        """
        Args:
            pv_name: name of the pv

        Returns: True if this the beamline status pv
        """
        return self._is_pv_name_this_field(BEAMLINE_STATUS, pv_name)

    def is_beamline_message(self, pv_name):
        """
        Args:
            pv_name: name of the pv

        Returns: True if this the beamline message pv
        """
        return self._is_pv_name_this_field(BEAMLINE_MESSAGE, pv_name)

    def is_sample_length(self, pv_name):
        """
        Args:
            pv_name: name of the pv

        Returns: True if this the sample length pv
        """
        return self._is_pv_name_this_field(SAMPLE_LENGTH, pv_name)

    def is_alarm_status(self, pv_name):
        """
        Args:
            pv_name: name of the pv

        Returns: True if this is an alarm status pv
        """
        return pv_name.endswith(STAT_FIELD)

    def is_alarm_severity(self, pv_name):
        """
        Args:
            pv_name: name of the pv

        Returns: True if this is an alarm severity pv
        """
        return pv_name.endswith(SEVR_FIELD)

    def _is_pv_name_this_field(self, field_name, pv_name):
        """
        Args:
            field_name: field name to match
            pv_name: pv name to match

        Returns: True if field name is pv name (with oe without VAL  field)

        """
        pv_name_no_val = remove_from_end(pv_name, VAL_FIELD)
        return pv_name_no_val == field_name<|MERGE_RESOLUTION|>--- conflicted
+++ resolved
@@ -287,17 +287,10 @@
         status_fields = {'type': 'enum',
                          'enums': [code.display_string for code in self._beamline.status_codes],
                          'states': [code.alarm_severity for code in self._beamline.status_codes]}
-<<<<<<< HEAD
         self._add_pv_with_fields(BEAMLINE_STATUS, None, status_fields, "Status of the beam line", PvSort.RBV, archive=True,
                                  interest="HIGH", alarm=True)
         self._add_pv_with_fields(BEAMLINE_MESSAGE, None, {'type': 'char', 'count': 400}, "Message about the beamline", PvSort.RBV,
                                  archive=True, interest="HIGH")
-=======
-        self._add_pv_with_val(BEAMLINE_STATUS, None, status_fields, "Status of the beam line", PvSort.RBV, archive=True,
-                              interest="HIGH", alarm=True)
-        self._add_pv_with_val(BEAMLINE_MESSAGE, None, {'type': 'char', 'count': 400}, "Message about the beamline",
-                              PvSort.RBV, archive=True, interest="HIGH")
->>>>>>> acf97a1d
 
     def _add_footprint_calculator_pvs(self):
         """
@@ -395,21 +388,16 @@
                                      PvSort.IN_MODE)
 
             # RBV to SP:RBV tolerance
-<<<<<<< HEAD
             self._add_pv_with_fields(prepended_alias + RBV_AT_SP, param_name, PARAM_FIELDS_BINARY, description,
                                      PvSort.RBV_AT_SP)
-=======
-            self._add_pv_with_val(prepended_alias + RBV_AT_SP, param_name, PARAM_FIELDS_BINARY, description,
-                                  PvSort.RBV_AT_SP)
 
             # define position at
             if parameter.define_current_value_as is not None:
                 align_fields = STANDARD_FLOAT_PV_FIELDS.copy()
                 align_fields["asg"] = "MANAGER"
-                self._add_pv_with_val(prepended_alias + DEFINE_POSITION_AS, param_name, align_fields, description,
+                self._add_pv_with_fields(prepended_alias + DEFINE_POSITION_AS, param_name, align_fields, description,
                                       PvSort.DEFINE_POS_AS)
 
->>>>>>> acf97a1d
             return {"name": param_name,
                     "prepended_alias": prepended_alias,
                     "type": BeamlineParameterType.name_for_param_list(parameter_type)}
