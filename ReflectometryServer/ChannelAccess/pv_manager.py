--- conflicted
+++ resolved
@@ -6,12 +6,8 @@
 from enum import Enum
 from pcaspy import Severity
 
-<<<<<<< HEAD
+import ReflectometryServer
 from ReflectometryServer.server_status_manager import STATUS, STATUS_MANAGER, ProblemInfo
-=======
-import ReflectometryServer
-from ReflectometryServer.beamline import STATUS
->>>>>>> b1cfb042
 from ReflectometryServer.footprint_manager import FP_SP_KEY, FP_SP_RBV_KEY, FP_RBV_KEY
 from pcaspy.alarm import SeverityStrings
 from ReflectometryServer.parameters import BeamlineParameterType
@@ -341,22 +337,11 @@
                 }
                 align_info.append(align_info_record)
 
-<<<<<<< HEAD
-        self.PVDB[PARAM_INFO] = {'type': 'char',
-                                 'count': 2048,
-                                 'value': compress_and_hex(json.dumps(param_info))
-                                 }
-        self.PVDB[ALIGN_INFO] = {'type': 'char',
-                                 'count': 2048,
-                                 'value': compress_and_hex(json.dumps(align_info))
-                                 }
-=======
         self._add_pv_with_fields(PARAM_INFO, None, STANDARD_2048_CHAR_WF_FIELDS, "All parameters information",
                                  None, value=compress_and_hex(json.dumps(param_info)))
 
         self._add_pv_with_fields(ALIGN_INFO, None, STANDARD_2048_CHAR_WF_FIELDS, "All alignment pvs information",
                                  None, value=compress_and_hex(json.dumps(align_info)))
->>>>>>> b1cfb042
 
     def _add_parameter_pvs(self, parameter):
         """
@@ -429,11 +414,7 @@
                 ProblemInfo("Error adding parameter PV", parameter.name, Severity.MAJOR_ALARM))
 
     def _add_pv_with_fields(self, pv_name, param_name, pv_fields, description, sort, archive=False, interest=None,
-<<<<<<< HEAD
-                            alarm=False, on_init=False):
-=======
-                            alarm=False, value=None):
->>>>>>> b1cfb042
+                            alarm=False, value=None, on_init=False):
         """
         Add param to pv list with .val and correct fields and to parm look up
         Args:
