"""
Reflectometry pv manager
"""
import logging

from enum import Enum
from pcaspy import Severity

import ReflectometryServer
<<<<<<< HEAD
from ReflectometryServer.ChannelAccess.channel_access_constant import STANDARD_FLOAT_PV_FIELDS
from ReflectometryServer.ChannelAccess.driver_utils import PvSort, \
    PARAMS_FIELDS_BEAMLINE_TYPES
=======
from ReflectometryServer.ChannelAccess.constants import REFL_IOC_NAME
>>>>>>> 51aa4605
from ReflectometryServer.server_status_manager import STATUS, STATUS_MANAGER, ProblemInfo
from ReflectometryServer.footprint_manager import FP_SP_KEY, FP_SP_RBV_KEY, FP_RBV_KEY
from pcaspy.alarm import SeverityStrings
from ReflectometryServer.parameters import BeamlineParameterType
from server_common.ioc_data_source import PV_INFO_FIELD_NAME, PV_DESCRIPTION_NAME
from server_common.utilities import create_pv_name, remove_from_end, print_and_log, SEVERITY, compress_and_hex
import json
from collections import OrderedDict

logger = logging.getLogger(__name__)

# PCASpy Enum PVs are limited to 14 items
AlarmStringsTruncated = [
    "NO_ALARM",
    "READ",
    "WRITE",
    "HIHI",
    "HIGH",
    "LOLO",
    "LOW",
    "STATE",
    "COS",
    "COMM",
    "TIMEOUT",
    "HWLIMIT",
    "CALC",
    "SCAN",
    "LINK",
    "OTHER",
    # "SOFT",
    # "BAD_SUB",
    # "UDF",
    # "DISABLE",
    # "SIMM",
    # "READ_ACCESS",
    # "WRITE_ACCESS"
]

PARAM_PREFIX = "PARAM"
BEAMLINE_PREFIX = "BL:"
SERVER_STATUS = "STAT"
SERVER_MESSAGE = "MSG"
SERVER_ERROR_LOG = "LOG"
BEAMLINE_MODE = BEAMLINE_PREFIX + "MODE"
BEAMLINE_MOVE = BEAMLINE_PREFIX + "MOVE"
PARAM_INFO = "PARAM_INFO"
DRIVER_INFO = "DRIVER_INFO"
BEAMLINE_CONSTANT_INFO = "CONST_INFO"
ALIGN_INFO = "ALIGN_INFO"
IN_MODE_SUFFIX = ":IN_MODE"
SP_SUFFIX = ":SP"
SP_RBV_SUFFIX = ":SP:RBV"
ACTION_SUFFIX = ":ACTION"
SET_AND_NO_ACTION_SUFFIX = ":SP_NO_ACTION"
RBV_AT_SP = ":RBV:AT_SP"
CHANGING = ":CHANGING"
CHANGED_SUFFIX = ":CHANGED"
DEFINE_POSITION_AS = ":DEFINE_POSITION_AS"
CONST_PREFIX = "CONST"

VAL_FIELD = ".VAL"
STAT_FIELD = ".STAT"
SEVR_FIELD = ".SEVR"
DESC_FIELD = ".DESC"

FOOTPRINT_PREFIX = "FP"
SAMPLE_LENGTH = "{}:{}".format(FOOTPRINT_PREFIX, "SAMPLE_LENGTH")
FP_TEMPLATE = "{}:{{}}:{}".format(FOOTPRINT_PREFIX, "FOOTPRINT")
DQQ_TEMPLATE = "{}:{{}}:{}".format(FOOTPRINT_PREFIX, "DQQ")
QMIN_TEMPLATE = "{}:{{}}:{}".format(FOOTPRINT_PREFIX, "QMIN")
QMAX_TEMPLATE = "{}:{{}}:{}".format(FOOTPRINT_PREFIX, "QMAX")
FOOTPRINT_PREFIXES = [FP_SP_KEY, FP_SP_RBV_KEY, FP_RBV_KEY]

PARAM_FIELDS_BINARY = {'type': 'enum', 'enums': ["NO", "YES"]}
PARAM_IN_MODE = {'type': 'enum', 'enums': ["NO", "YES"]}
PARAM_FIELDS_ACTION = {'type': 'int', 'count': 1, 'value': 0}
STANDARD_2048_CHAR_WF_FIELDS = {'type': 'char', 'count': 2048, 'value': ""}
ALARM_STAT_PV_FIELDS = {'type': 'enum', 'enums': AlarmStringsTruncated}
ALARM_SEVR_PV_FIELDS = {'type': 'enum', 'enums': SeverityStrings}


def is_pv_name_this_field(field_name, pv_name):
    """
    Args:
        field_name: field name to match
        pv_name: pv name to match

    Returns: True if field name is pv name (with oe without VAL  field)

    """
    pv_name_no_val = remove_from_end(pv_name, VAL_FIELD)
    return pv_name_no_val == field_name


<<<<<<< HEAD
=======
class PvSort(Enum):
    """
    Enum for the type of PV
    """
    RBV = 0
    ACTION = 1
    SP_RBV = 2
    SP = 3
    SET_AND_NO_ACTION = 4
    CHANGED = 6
    IN_MODE = 7
    CHANGING = 8
    RBV_AT_SP = 9
    DEFINE_POS_AS = 10

    @staticmethod
    def what(pv_sort):
        """
        Args:
            pv_sort: pv sort to determine

        Returns: what the pv sort does
        """
        if pv_sort == PvSort.RBV:
            return ""
        elif pv_sort == PvSort.ACTION:
            return "(Do the action)"
        elif pv_sort == PvSort.SP_RBV:
            return "(Set point readback)"
        elif pv_sort == PvSort.SP:
            return "(Set point)"
        elif pv_sort == PvSort.SET_AND_NO_ACTION:
            return "(Set point with no action executed)"
        elif pv_sort == PvSort.CHANGED:
            return "(Is changed)"
        elif pv_sort == PvSort.IN_MODE:
            return "(Is in mode)"
        elif pv_sort == PvSort.CHANGING:
            return "(Is changing)"
        elif pv_sort == PvSort.RBV_AT_SP:
            return "(Tolerance between RBV and target set point)"
        elif pv_sort == PvSort.DEFINE_POS_AS:
            return "(Define the value of current position)"
        else:
            print_and_log("Unknown pv sort!! {}".format(pv_sort), severity=SEVERITY.MAJOR, src=REFL_IOC_NAME)
            return "(unknown)"

    def get_from_parameter(self, parameter):
        """
        Get the value of the correct sort from a parameter
        Args:
            parameter(ReflectometryServer.parameters.BeamlineParameter): the parameter to get the value from

        Returns: the value of the parameter of the correct sort
        """
        if self == PvSort.SP:
            return convert_to_epics_pv_value(parameter.parameter_type, parameter.sp)
        elif self == PvSort.SP_RBV:
            return convert_to_epics_pv_value(parameter.parameter_type, parameter.sp_rbv)
        elif self == PvSort.RBV:
            return convert_to_epics_pv_value(parameter.parameter_type, parameter.rbv)
        elif self == PvSort.SET_AND_NO_ACTION:
            return convert_to_epics_pv_value(parameter.parameter_type, parameter.sp_no_move)
        elif self == PvSort.CHANGED:
            return parameter.sp_changed
        elif self == PvSort.ACTION:
            return parameter.move
        elif self == PvSort.CHANGING:
            return parameter.is_changing
        elif self == PvSort.RBV_AT_SP:
            return parameter.rbv_at_sp
        elif self == PvSort.DEFINE_POS_AS:
            if parameter.define_current_value_as is None:
                return float("NaN")
            return parameter.define_current_value_as.new_value
        return float("NaN")

    def get_parameter_alarm(self, parameter):
        """
        Get the alarm status of this parameter. Only applicable for Readback PVs.

        Args:
            parameter(ReflectometryServer.parameters.BeamlineParameter): the parameter to get the value from

        Returns: the alarm severity and status of this parameter.
        """
        if self == PvSort.RBV:
            return parameter.alarm_severity, parameter.alarm_status
        else:
            return None, None


>>>>>>> 51aa4605
class PVManager:
    """
    Holds reflectometry PVs and associated utilities.
    """
    def __init__(self):
        """
        The constructor.
        """
        self._beamline = None  # type: ReflectometryServer.beamline.Beamline
        self.PVDB = {}
        self.initial_PVs = []
        self._params_pv_lookup = OrderedDict()
        self._footprint_parameters = {}
        self._add_status_pvs()

        for pv_name in self.PVDB.keys():
            logger.info("Creating pv: {}".format(pv_name))

    def _add_status_pvs(self):
        """
        PVs for server status
        """
        status_fields = {'type': 'enum',
                         'enums': [code.display_string for code in STATUS.status_codes()],
                         'states': [code.alarm_severity for code in STATUS.status_codes()]}
        self._add_pv_with_fields(SERVER_STATUS, None, status_fields, "Status of the beam line", PvSort.RBV,
                                 archive=True, interest="HIGH", alarm=True, on_init=True)
        self._add_pv_with_fields(SERVER_MESSAGE, None, {'type': 'char', 'count': 400}, "Message about the beamline",
                                 PvSort.RBV, archive=True, interest="HIGH", on_init=True)
        self._add_pv_with_fields(SERVER_ERROR_LOG, None, {'type': 'char', 'count': 10000},
                                 "Error log for the Reflectometry Server", PvSort.RBV, archive=True, interest="HIGH",
                                 on_init=True)

    def set_beamline(self, beamline):
        """
        Set the beamline for the manager and add needed pvs

        Args:
            beamline (ReflectometryServer.beamline.Beamline): beamline to set

        """
        self._beamline = beamline

        self._add_global_pvs()
        self._add_footprint_calculator_pvs()
        self._add_all_parameter_pvs()
        self._add_all_driver_pvs()
        self._add_constants_pvs()

        for pv_name in [pv for pv in self.PVDB.keys() if pv not in self.initial_PVs]:
            logger.info("Creating pv: {}".format(pv_name))

    def _add_global_pvs(self):
        """
        Add PVs that affect the whole of the reflectometry system to the server's PV database.

        """
        self._add_pv_with_fields(BEAMLINE_MOVE, None, PARAM_FIELDS_ACTION, "Move the beam line", PvSort.RBV,
                                 archive=True, interest="HIGH")
        # PVs for mode
        mode_fields = {'type': 'enum', 'enums': self._beamline.mode_names}
        self._add_pv_with_fields(BEAMLINE_MODE, None, mode_fields, "Beamline mode", PvSort.RBV, archive=True,
                                 interest="HIGH")
        self._add_pv_with_fields(BEAMLINE_MODE + SP_SUFFIX, None, mode_fields, "Beamline mode", PvSort.SP)

    def _add_footprint_calculator_pvs(self):
        """
        Add PVs related to the footprint calculation to the server's PV database.
        """
        self._add_pv_with_fields(SAMPLE_LENGTH, None, STANDARD_FLOAT_PV_FIELDS,
                                 "Sample Length", PvSort.SP_RBV, archive=True, interest="HIGH")

        for prefix in FOOTPRINT_PREFIXES:
            for template, description in [(FP_TEMPLATE, "Beam Footprint"),
                                          (DQQ_TEMPLATE, "Beam Resolution dQ/Q"),
                                          (QMIN_TEMPLATE, "Minimum measurable Q with current setup"),
                                          (QMAX_TEMPLATE, "Maximum measurable Q with current setup")]:
                self._add_pv_with_fields(template.format(prefix), None,
                                         STANDARD_FLOAT_PV_FIELDS,
                                         description, PvSort.RBV, archive=True, interest="HIGH")

    def _add_all_parameter_pvs(self):
        """
        Add PVs for each beamline parameter in the reflectometry configuration to the server's PV database.
        """
        param_info = []
        align_info = []
        for parameter in self._beamline.parameters.values():
            try:
                param_info_record = self._add_parameter_pvs(parameter)
                if param_info_record is not None:
                    param_info.append(param_info_record)
                    if parameter.define_current_value_as is not None:
                        align_info_record = {
                            "name": param_info_record["name"],
                            "prepended_alias": param_info_record["prepended_alias"],
                            "type": "align"
                        }
                        align_info.append(align_info_record)

            except Exception as err:
                STATUS_MANAGER.update_error_log("Error adding PV for parameter {}: {}".format(parameter.name, err), err)
                STATUS_MANAGER.update_active_problems(
                    ProblemInfo("Error adding parameter PV", parameter.name, Severity.MAJOR_ALARM))

        self._add_pv_with_fields(PARAM_INFO, None, STANDARD_2048_CHAR_WF_FIELDS, "All parameters information",
                                 None, value=compress_and_hex(json.dumps(param_info)))

        self._add_pv_with_fields(ALIGN_INFO, None, STANDARD_2048_CHAR_WF_FIELDS, "All alignment pvs information",
                                 None, value=compress_and_hex(json.dumps(align_info)))

    def _add_parameter_pvs(self, parameter):
        """
        Adds all PVs needed for one beamline parameter to the PV database.

        Args:
            parameter (ReflectometryServer.parameters.BeamlineParameter): the beamline parameter

        Returns:
            parameter information
        """
        param_name = parameter.name
        description = parameter.description
        param_alias = create_pv_name(param_name, list(self.PVDB.keys()), PARAM_PREFIX, limit=10)
        prepended_alias = "{}:{}".format(PARAM_PREFIX, param_alias)

        parameter_type = parameter.parameter_type
        fields = PARAMS_FIELDS_BEAMLINE_TYPES[parameter_type]
        if parameter_type == BeamlineParameterType.ENUM:
            fields["enums"] = parameter.options

        # Readback PV
        self._add_pv_with_fields(prepended_alias, param_name, fields, description, PvSort.RBV, archive=True,
                                 interest="HIGH")

        # Setpoint PV
        self._add_pv_with_fields(prepended_alias + SP_SUFFIX, param_name, fields, description, PvSort.SP,
                                 archive=True)

        # Setpoint readback PV
        self._add_pv_with_fields(prepended_alias + SP_RBV_SUFFIX, param_name, fields, description, PvSort.SP_RBV)

        # Set value and do not action PV
        self._add_pv_with_fields(prepended_alias + SET_AND_NO_ACTION_SUFFIX, param_name, fields, description,
                                 PvSort.SET_AND_NO_ACTION)

        # Changed PV
        self._add_pv_with_fields(prepended_alias + CHANGED_SUFFIX, param_name, PARAM_FIELDS_BINARY, description,
                                 PvSort.CHANGED)

        # Action PV
        self._add_pv_with_fields(prepended_alias + ACTION_SUFFIX, param_name, PARAM_FIELDS_ACTION, description,
                                 PvSort.ACTION)

        # Moving state PV
        self._add_pv_with_fields(prepended_alias + CHANGING, param_name, PARAM_FIELDS_BINARY, description,
                                 PvSort.CHANGING)

        # In mode PV
        self._add_pv_with_fields(prepended_alias + IN_MODE_SUFFIX, param_name, PARAM_IN_MODE, description,
                                 PvSort.IN_MODE)

        # RBV to SP:RBV tolerance
        self._add_pv_with_fields(prepended_alias + RBV_AT_SP, param_name, PARAM_FIELDS_BINARY, description,
                                 PvSort.RBV_AT_SP)

        # define position at
        if parameter.define_current_value_as is not None:
            align_fields = STANDARD_FLOAT_PV_FIELDS.copy()
            align_fields["asg"] = "MANAGER"
            self._add_pv_with_fields(prepended_alias + DEFINE_POSITION_AS, param_name, align_fields, description,
                                     PvSort.DEFINE_POS_AS)

        return {"name": param_name,
                "prepended_alias": prepended_alias,
                "type": BeamlineParameterType.name_for_param_list(parameter_type)}

    def _add_pv_with_fields(self, pv_name, param_name, pv_fields, description, sort, archive=False, interest=None,
                            alarm=False, value=None, on_init=False):
        """
        Add param to pv list with .val and correct fields and to parm look up
        Args:
            pv_name: name of the pv
            param_name: name of the parameter; None for not a parameter
            pv_fields: pv fields to use
            description: description of the pv for .DESC field
            sort: sort of pv it is
            archive: True if it should be archived
            interest: level of interest; None is not interesting
            alarm: True if this pv represents the alarm state of the IOC; false otherwise

        Returns:

        """
        pv_fields = pv_fields.copy()
        if sort is None:
            pv_fields[PV_DESCRIPTION_NAME] = description
        else:
            pv_fields[PV_DESCRIPTION_NAME] = description + PvSort.what(sort)

        if value is not None:
            pv_fields["value"] = value

        pv_fields_mod = pv_fields.copy()
        pv_fields_mod[PV_INFO_FIELD_NAME] = {}
        if interest is not None:
            pv_fields_mod[PV_INFO_FIELD_NAME]["INTEREST"] = interest
        if archive:
            pv_fields_mod[PV_INFO_FIELD_NAME]["archive"] = "VAL"
        if alarm:
            pv_fields_mod[PV_INFO_FIELD_NAME]["alarm"] = "Reflectometry IOC (REFL)"

        self.PVDB[pv_name] = pv_fields_mod
        self.PVDB[pv_name + VAL_FIELD] = pv_fields
        self.PVDB[pv_name + DESC_FIELD] = {'type': 'string', 'value': pv_fields[PV_DESCRIPTION_NAME]}
        self.PVDB[pv_name + STAT_FIELD] = ALARM_STAT_PV_FIELDS.copy()
        self.PVDB[pv_name + SEVR_FIELD] = ALARM_SEVR_PV_FIELDS.copy()

        if param_name is not None:
            self._params_pv_lookup[pv_name] = (param_name, sort)

        if on_init:
            self.initial_PVs.append(pv_name)
            self.initial_PVs.append(pv_name + VAL_FIELD)
            self.initial_PVs.append(pv_name + STAT_FIELD)
            self.initial_PVs.append(pv_name + SEVR_FIELD)

    def get_init_filtered_pvdb(self):
        """

        Returns:
            pvs that were created after beamline was set.

        """
        return {key: value for key, value in self.PVDB.items() if key not in self.initial_PVs}

    def _add_all_driver_pvs(self):
        """
        Add all pvs for the drivers.
        """
        self.drivers_pv = {}
        driver_info = []
        for driver in self._beamline.drivers:
            if driver.has_engineering_correction:
                correction_alias = create_pv_name(driver.name, list(self.PVDB.keys()), "COR", limit=12, allow_colon=True)
                prepended_alias = "{}:{}".format("COR", correction_alias)

                self._add_pv_with_fields(prepended_alias, None, STANDARD_FLOAT_PV_FIELDS, "Engineering Correction",
                                         None, archive=True)
                self._add_pv_with_fields("{}:DESC".format(prepended_alias), None, STANDARD_2048_CHAR_WF_FIELDS,
                                         "Engineering Correction Full Description", None)

                self.drivers_pv[driver] = prepended_alias

                driver_info.append({"name": driver.name, "prepended_alias": prepended_alias})

        self._add_pv_with_fields(DRIVER_INFO, None, STANDARD_2048_CHAR_WF_FIELDS, "All corrections information",
                                 None, value=compress_and_hex(json.dumps(driver_info)))

    def _add_constants_pvs(self):
        """
        Add pvs for the beamline constants
        """

        beamline_constant_info = []

        for beamline_constant in self._beamline.beamline_constants:
            try:
                const_alias = create_pv_name(beamline_constant.name, list(self.PVDB.keys()), CONST_PREFIX,
                                             limit=20, allow_colon=True)
                prepended_alias = "{}:{}".format(CONST_PREFIX, const_alias)

                if isinstance(beamline_constant.value, bool):
                    value = 1 if bool(beamline_constant.value) else 0
                    fields = PARAM_FIELDS_BINARY
                elif isinstance(beamline_constant.value, str):
                    value = beamline_constant.value
                    fields = STANDARD_2048_CHAR_WF_FIELDS
                else:
                    value = float(beamline_constant.value)
                    fields = STANDARD_FLOAT_PV_FIELDS

                self._add_pv_with_fields(prepended_alias, None, fields, beamline_constant.description, None,
                                         archive=True, interest="MEDIUM", value=value)
                beamline_constant_info.append(
                    {"name": beamline_constant.name, "prepended_alias": prepended_alias, "type": "float_value"})
            except Exception as err:
                STATUS_MANAGER.update_error_log("Error adding constant {}: {}".format(beamline_constant.name, err), err)
                STATUS_MANAGER.update_active_problems(
                    ProblemInfo("Error adding PV for beamline constant", beamline_constant.name, Severity.MAJOR_ALARM))

        self._add_pv_with_fields(BEAMLINE_CONSTANT_INFO, None, STANDARD_2048_CHAR_WF_FIELDS, "All value parameters",
                                 None, value=compress_and_hex(json.dumps(beamline_constant_info)))

    def param_names_pv_names_and_sort(self):
        """

        Returns:
            (list[str, tuple[str, PvSort]]): The list of PVs of all beamline parameters.

        """
        return list(self._params_pv_lookup.items())

    def is_param(self, pv_name):
        """

        Args:
            pv_name: name of the pv

        Returns:
            True if the pv is a pv for beamline parameter
        """
        return remove_from_end(pv_name, VAL_FIELD) in self._params_pv_lookup

    def get_param_name_and_sort_from_pv(self, pv_name):
        """
        Args:
            pv_name: name of pv to find

        Returns:
            (str, PvSort): parameter name and sort for the given pv
        """
        return self._params_pv_lookup[self.strip_fields_from_pv(pv_name)]

    def strip_fields_from_pv(self, pv_name):
        """
        Remove suffixes for fields from the end of a given PV.

        Args:
            pv_name: name of the pv

        Returns: The PV name with any of the known field suffixes stripped off the end.
        """
        for field in [VAL_FIELD, STAT_FIELD, SEVR_FIELD]:
            pv_name = remove_from_end(pv_name, field)
        return pv_name

    @staticmethod
    def is_beamline_mode(pv_name):
        """
        Args:
            pv_name: name of the pv

        Returns: True if this the beamline mode pv
        """
        pv_name_no_val = remove_from_end(pv_name, VAL_FIELD)
        return pv_name_no_val == BEAMLINE_MODE or pv_name_no_val == BEAMLINE_MODE + SP_SUFFIX

    @staticmethod
    def is_beamline_move(pv_name):
        """
        Args:
            pv_name: name of the pv

        Returns: True if this the beamline move pv
        """
        return is_pv_name_this_field(BEAMLINE_MOVE, pv_name)

    @staticmethod
    def is_sample_length(pv_name):
        """
        Args:
            pv_name: name of the pv

        Returns: True if this the sample length pv
        """
        return is_pv_name_this_field(SAMPLE_LENGTH, pv_name)

    @staticmethod
    def is_server_status(pv_name):
        """
        Args:
            pv_name: name of the pv

        Returns: True if this the server status pv
        """
        return is_pv_name_this_field(SERVER_STATUS, pv_name)

    @staticmethod
    def is_server_message(pv_name):
        """
        Args:
            pv_name: name of the pv

        Returns: True if this the server message pv
        """
        return is_pv_name_this_field(SERVER_MESSAGE, pv_name)

    @staticmethod
    def is_error_log(pv_name):
        """
        Args:
            pv_name: name of the pv

        Returns: True if this the server error log pv
        """
        return is_pv_name_this_field(SERVER_ERROR_LOG, pv_name)

    @staticmethod
    def is_alarm_status(pv_name):
        """
        Args:
            pv_name: name of the pv

        Returns: True if this is an alarm status pv
        """
        return pv_name.endswith(STAT_FIELD)

    @staticmethod
    def is_alarm_severity(pv_name):
        """
        Args:
            pv_name: name of the pv

        Returns: True if this is an alarm severity pv
        """
        return pv_name.endswith(SEVR_FIELD)<|MERGE_RESOLUTION|>--- conflicted
+++ resolved
@@ -7,13 +7,9 @@
 from pcaspy import Severity
 
 import ReflectometryServer
-<<<<<<< HEAD
-from ReflectometryServer.ChannelAccess.channel_access_constant import STANDARD_FLOAT_PV_FIELDS
+from ReflectometryServer.ChannelAccess.constants import REFL_IOC_NAME, STANDARD_FLOAT_PV_FIELDS
 from ReflectometryServer.ChannelAccess.driver_utils import PvSort, \
     PARAMS_FIELDS_BEAMLINE_TYPES
-=======
-from ReflectometryServer.ChannelAccess.constants import REFL_IOC_NAME
->>>>>>> 51aa4605
 from ReflectometryServer.server_status_manager import STATUS, STATUS_MANAGER, ProblemInfo
 from ReflectometryServer.footprint_manager import FP_SP_KEY, FP_SP_RBV_KEY, FP_RBV_KEY
 from pcaspy.alarm import SeverityStrings
@@ -108,101 +104,6 @@
     return pv_name_no_val == field_name
 
 
-<<<<<<< HEAD
-=======
-class PvSort(Enum):
-    """
-    Enum for the type of PV
-    """
-    RBV = 0
-    ACTION = 1
-    SP_RBV = 2
-    SP = 3
-    SET_AND_NO_ACTION = 4
-    CHANGED = 6
-    IN_MODE = 7
-    CHANGING = 8
-    RBV_AT_SP = 9
-    DEFINE_POS_AS = 10
-
-    @staticmethod
-    def what(pv_sort):
-        """
-        Args:
-            pv_sort: pv sort to determine
-
-        Returns: what the pv sort does
-        """
-        if pv_sort == PvSort.RBV:
-            return ""
-        elif pv_sort == PvSort.ACTION:
-            return "(Do the action)"
-        elif pv_sort == PvSort.SP_RBV:
-            return "(Set point readback)"
-        elif pv_sort == PvSort.SP:
-            return "(Set point)"
-        elif pv_sort == PvSort.SET_AND_NO_ACTION:
-            return "(Set point with no action executed)"
-        elif pv_sort == PvSort.CHANGED:
-            return "(Is changed)"
-        elif pv_sort == PvSort.IN_MODE:
-            return "(Is in mode)"
-        elif pv_sort == PvSort.CHANGING:
-            return "(Is changing)"
-        elif pv_sort == PvSort.RBV_AT_SP:
-            return "(Tolerance between RBV and target set point)"
-        elif pv_sort == PvSort.DEFINE_POS_AS:
-            return "(Define the value of current position)"
-        else:
-            print_and_log("Unknown pv sort!! {}".format(pv_sort), severity=SEVERITY.MAJOR, src=REFL_IOC_NAME)
-            return "(unknown)"
-
-    def get_from_parameter(self, parameter):
-        """
-        Get the value of the correct sort from a parameter
-        Args:
-            parameter(ReflectometryServer.parameters.BeamlineParameter): the parameter to get the value from
-
-        Returns: the value of the parameter of the correct sort
-        """
-        if self == PvSort.SP:
-            return convert_to_epics_pv_value(parameter.parameter_type, parameter.sp)
-        elif self == PvSort.SP_RBV:
-            return convert_to_epics_pv_value(parameter.parameter_type, parameter.sp_rbv)
-        elif self == PvSort.RBV:
-            return convert_to_epics_pv_value(parameter.parameter_type, parameter.rbv)
-        elif self == PvSort.SET_AND_NO_ACTION:
-            return convert_to_epics_pv_value(parameter.parameter_type, parameter.sp_no_move)
-        elif self == PvSort.CHANGED:
-            return parameter.sp_changed
-        elif self == PvSort.ACTION:
-            return parameter.move
-        elif self == PvSort.CHANGING:
-            return parameter.is_changing
-        elif self == PvSort.RBV_AT_SP:
-            return parameter.rbv_at_sp
-        elif self == PvSort.DEFINE_POS_AS:
-            if parameter.define_current_value_as is None:
-                return float("NaN")
-            return parameter.define_current_value_as.new_value
-        return float("NaN")
-
-    def get_parameter_alarm(self, parameter):
-        """
-        Get the alarm status of this parameter. Only applicable for Readback PVs.
-
-        Args:
-            parameter(ReflectometryServer.parameters.BeamlineParameter): the parameter to get the value from
-
-        Returns: the alarm severity and status of this parameter.
-        """
-        if self == PvSort.RBV:
-            return parameter.alarm_severity, parameter.alarm_status
-        else:
-            return None, None
-
-
->>>>>>> 51aa4605
 class PVManager:
     """
     Holds reflectometry PVs and associated utilities.
