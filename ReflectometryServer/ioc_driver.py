"""
The driving layer communicates between the component layer and underlying pvs.
"""

import math
import logging

logger = logging.getLogger(__name__)

# Tolerance within which the position will be declared out of the beam. 1 mm tolerance.
TOLERANCE_ON_OUT_OF_BEAM_POSITION = 1


class IocDriver(object):
    """
    Drives an actual motor axis based on a component in the beamline model.
    """
    def __init__(self, component, axis):
        """
        Drive the IOC based on a component
        Args:
            component (ReflectometryServer.components.Component):
            axis (ReflectometryServer.pv_wrapper.MotorPVWrapper): The PV that this driver controls.
        """
        self._component = component
        self._axis = axis
        self._axis.add_after_rbv_change_listener(self._trigger_after_axis_value_change_listener)

    def __repr__(self):
        return "{} for axis pv {} and component {}".format(
            self.__class__.__name__, self._axis.name, self._component.name)

    def is_for_component(self, component):
        """
        Does this driver use the component given.
        Args:
            component: the component to check

        Returns: True if this ioc driver uses the component; false otherwise
        """
        return component == self._component

    def get_max_move_duration(self):
        """
        Returns: The maximum duration of the requested move for all associated axes
        """
        return self._get_distance() / self._axis.max_velocity

    def perform_move(self, move_duration):
        """
        Tells the driver to perform a move to the component set points within a given duration

        Args:
            move_duration: The duration in which to perform this move
        """
        logger.debug("Moving axis {}".format(self._get_distance()))
        if move_duration > 1e-6:  # TODO Is this the correct thing to do and if so test it
            self._axis.velocity = self._get_distance() / move_duration

        self._axis.sp = self._get_set_point_position()

    def _get_distance(self):
        """
        :return: The distance between the target component position and the actual motor position in y.
        """
        return math.fabs(self._axis.sp - self._get_set_point_position())

    def _get_set_point_position(self):
        """

        Returns:

        """
        raise NotImplemented()

    def _trigger_after_axis_value_change_listener(self, new_value, alarm_severity, alarm_status):
        """
        Trigger all listeners after an axis value change.
        Args:
            new_value: new axis value that is given
            alarm_severity (server_common.channel_access.AlarmSeverity): severity of any alarm
            alarm_status (server_common.channel_access.AlarmCondition): the alarm status
        """

        raise NotImplemented()


class DisplacementDriver(IocDriver):
    """
    Drives a component with linear displacement movement
    """
    def __init__(self, component, height_axis, out_of_beam_position=None):
        """
        Constructor.
        Args:
            component (ReflectometryServer.components.Component): The component providing the values for the axes
<<<<<<< HEAD
            height_axis (ReflectometryServer.motor_pv_wrapper.MotorPVWrapper): The PV that this driver controls.
            out_of_beam_position (float): this position that the component should be in when out of the beam; None for
                can not set the component to be out of the beam
=======
            height_axis (ReflectometryServer.pv_wrapper.MotorPVWrapper): The PV that this driver controls.
>>>>>>> 6c235d59
        """
        super(DisplacementDriver, self).__init__(component, height_axis)
        self._out_of_beam_position = out_of_beam_position

    def _trigger_after_axis_value_change_listener(self, new_value, alarm_severity, alarm_status):
        """
        Trigger all listeners after a height change.
        Args:
            new_value: new height that is given
            alarm_severity (server_common.channel_access.AlarmSeverity): severity of any alarm
            alarm_status (server_common.channel_access.AlarmCondition): the alarm status
        """
        if self._out_of_beam_position is not None:
            distance_to_out_of_beam = abs(new_value - self._out_of_beam_position)
            self._component.beam_path_rbv.is_in_beam = distance_to_out_of_beam > TOLERANCE_ON_OUT_OF_BEAM_POSITION
        self._component.beam_path_rbv.set_displacement(new_value, alarm_severity, alarm_status)

    def _get_set_point_position(self):
        if self._component.beam_path_set_point.is_in_beam:
            displacement = self._component.beam_path_set_point.get_displacement()
        else:
            if self._out_of_beam_position is None:
                displacement = 0
                logger.error("The component, {},is out of the beam but there is no out of beam position for the driver "
                             "running axis{}".format(self._component.name, self._axis.name))
            else:
                displacement = self._out_of_beam_position
        return displacement

    def has_out_of_beam_position(self):
        """
        Returns: True if this Displacement driver has out of beam position set; False otherwise.
        """
        return self._out_of_beam_position is not None


class AngleDriver(IocDriver):
    """
    Drives a component that has variable angle.
    """
    def __init__(self, component, angle_axis):
        """
        Constructor.
        Args:
            component (ReflectometryServer.components.Component): Component providing the values for the axes
            angle_axis(ReflectometryServer.pv_wrapper.MotorPVWrapper): PV for the angle motor axis
        """
        super(AngleDriver, self).__init__(component, angle_axis)

    def _trigger_after_axis_value_change_listener(self, new_value, alarm_severity, alarm_status):
        """
        Trigger all listeners after a angle change.
        Args:
            new_value: new angle given
            alarm_severity (CaChannel._ca.AlarmSeverity): severity of any alarm
            alarm_status (CaChannel._ca.AlarmCondition): the alarm status
        """
        self._component.beam_path_rbv.angle = new_value

    def _get_set_point_position(self):
        return self._component.beam_path_set_point.angle<|MERGE_RESOLUTION|>--- conflicted
+++ resolved
@@ -89,20 +89,16 @@
     """
     Drives a component with linear displacement movement
     """
-    def __init__(self, component, height_axis, out_of_beam_position=None):
+    def __init__(self, component, motor_axis, out_of_beam_position=None):
         """
         Constructor.
         Args:
             component (ReflectometryServer.components.Component): The component providing the values for the axes
-<<<<<<< HEAD
-            height_axis (ReflectometryServer.motor_pv_wrapper.MotorPVWrapper): The PV that this driver controls.
+            motor_axis (ReflectometryServer.pv_wrapper.MotorPVWrapper): The PV that this driver controls.
             out_of_beam_position (float): this position that the component should be in when out of the beam; None for
                 can not set the component to be out of the beam
-=======
-            height_axis (ReflectometryServer.pv_wrapper.MotorPVWrapper): The PV that this driver controls.
->>>>>>> 6c235d59
         """
-        super(DisplacementDriver, self).__init__(component, height_axis)
+        super(DisplacementDriver, self).__init__(component, motor_axis)
         self._out_of_beam_position = out_of_beam_position
 
     def _trigger_after_axis_value_change_listener(self, new_value, alarm_severity, alarm_status):
