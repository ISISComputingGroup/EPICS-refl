"""
The driving layer communicates between the component layer and underlying pvs.
"""
import math
import logging
from collections import namedtuple

from pcaspy import Severity

from ReflectometryServer.out_of_beam import OutOfBeamLookup
<<<<<<< HEAD
from ReflectometryServer.engineering_corrections import NoCorrection, CorrectionUpdate, CorrectionRecalculate
from ReflectometryServer.components import ChangeAxis, DefineValueAsEvent
=======
from ReflectometryServer.engineering_corrections import NoCorrection, CorrectionUpdate
from ReflectometryServer.beam_path_calc import DefineValueAsEvent
from ReflectometryServer import ChangeAxis
>>>>>>> 82542548
from ReflectometryServer.pv_wrapper import SetpointUpdate, ReadbackUpdate, IsChangingUpdate
from ReflectometryServer.server_status_manager import STATUS_MANAGER, ProblemInfo
from server_common.observable import observable


logger = logging.getLogger(__name__)

# Event that is triggered when a new readback value is read from the axis (with corrections applied)
CorrectedReadbackUpdate = namedtuple("CorrectedReadbackUpdate", [
    "value",            # The new (corrected) readback value of the axis (float)
    "alarm_severity",   # The alarm severity of the axis, represented as an integer (see Channel Access doc)
    "alarm_status"])    # The alarm status of the axis, represented as an integer (see Channel Access doc)


@observable(CorrectionUpdate, CorrectedReadbackUpdate)
class IocDriver:
    """
    Drives an actual motor axis based on a component in the beamline model.
    """
    def __init__(self, component, component_axis, motor_axis, out_of_beam_positions=None, synchronised=True,
                 engineering_correction=None):
        """
        Drive the IOC based on a component
        Args:
            component (ReflectometryServer.components.Component): Component for IOC driver
            motor_axis (ReflectometryServer.pv_wrapper.PVWrapper): The PV that this driver controls.
            out_of_beam_positions (ReflectometryServer.out_of_beam_lookup.OutOfBeamLookup): Provides the out of beam
                status as configured for this motor_axis.
            synchronised (bool): If True then axes will set their velocities so they arrive at the end point at the same
                time; if false they will move at their current speed.
            engineering_correction (ReflectometryServer.engineering_corrections.EngineeringCorrection): the engineering
                correction to apply to the value from the component before it is sent to the pv. None for no correction
        """
        self._component = component
        self._component_axis = component_axis
        self._motor_axis = motor_axis
        self.name = motor_axis.name
        if out_of_beam_positions is None or not component_axis == ChangeAxis.POSITION:  # TODO: sort in park position ticket
            self._out_of_beam_lookup = None
        else:
            try:
                self._out_of_beam_lookup = OutOfBeamLookup(out_of_beam_positions)
            except ValueError as e:
                STATUS_MANAGER.update_error_log(str(e))
                STATUS_MANAGER.update_active_problems(
                    ProblemInfo("Invalid Out Of Beam Positions", self.name, Severity.MINOR_ALARM))

        self._synchronised = synchronised
        if engineering_correction is None:
            self._engineering_correction = NoCorrection()
            self.has_engineering_correction = False
        else:
            self.has_engineering_correction = True
            self._engineering_correction = engineering_correction
            self._engineering_correction.add_listener(CorrectionUpdate, self._on_correction_update)
            self._engineering_correction.add_listener(CorrectionRecalculate, self._on_recalc_correction)

        self._sp_cache = None
        self._rbv_cache = self._engineering_correction.from_axis(self._motor_axis.rbv, self._get_component_sp())

        self._motor_axis.add_listener(SetpointUpdate, self._on_update_sp)
        self._motor_axis.add_listener(ReadbackUpdate, self._on_update_rbv)
        self._motor_axis.add_listener(IsChangingUpdate, self._on_update_is_changing)
        self._component.beam_path_rbv.axis[component_axis].add_listener(DefineValueAsEvent, self._on_define_value_as)

    def set_observe_mode_change_on(self, mode_changer):
        """
        Allow this driver to listen to mode change events from the mode_changer. It signs up the engineering correction.
        Args:
            mode_changer: object that can be observed for mode change events
        """
        self._engineering_correction.set_observe_mode_change_on(mode_changer)

    def _on_define_value_as(self, new_event):
        """
        When a define value as occurs then set the value on the axis

        Args:
            new_event (DefineValueAsEvent): The events value and axis

        """
        correct_position = self._engineering_correction.to_axis(new_event.new_position)
        logger.info("Defining position for axis {name} to {corrected_value} (uncorrected {new_value}). "
                    "From sp {sp} and rbv {rbv}".format(name=self._motor_axis.name, corrected_value=correct_position,
                                                        new_value=new_event.new_position, sp=self._sp_cache,
                                                        rbv=self._rbv_cache))
        self._motor_axis.define_position_as(correct_position)

    def _on_correction_update(self, new_correction_value):
        """
        When a correction update is got from the engineering correction then trigger our own correction update after
            updating description.
        Args:
            new_correction_value (CorrectionUpdate): the new correction value
        """
        description = "{} on {} for {}".format(new_correction_value.description, self.name, self._component.name)
        self.trigger_listeners(CorrectionUpdate(new_correction_value.correction, description))

    def __repr__(self):
        return "{} for axis pv {} and component {}".format(
            self.__class__.__name__, self._motor_axis.name, self._component.name)

    def initialise(self):
        """
        Post monitors and read initial value from the axis.
        """
        self._motor_axis.initialise()
        self.initialise_setpoint()

    def initialise_setpoint(self):
        """
        Initialise the setpoint beam model in the component layer with an initial value read from the motor axis.
        """
        beam_path_setpoint = self._component.beam_path_set_point
        autosaved_value = beam_path_setpoint.axis[self._component_axis].autosaved_value
        if autosaved_value is None:
            corrected_axis_setpoint = self._engineering_correction.init_from_axis(self._motor_axis.sp)
        else:
            corrected_axis_setpoint = self._engineering_correction.from_axis(self._motor_axis.sp, autosaved_value)

        if self._out_of_beam_lookup is not None:  # TODO: sort in park position ticket
            beam_interception = beam_path_setpoint.calculate_beam_interception()
            in_beam_status = self._get_in_beam_status(beam_interception, self._motor_axis.sp)
            beam_path_setpoint.is_in_beam = in_beam_status
            # if the motor_axis is out of the beam then no correction needs adding to setpoint
            if not in_beam_status:
                corrected_axis_setpoint = self._motor_axis.sp

        beam_path_setpoint.axis[self._component_axis].init_displacement_from_motor(corrected_axis_setpoint)

    def is_for_component(self, component):
        """
        Does this driver use the component given.
        Args:
            component: the component to check

        Returns: True if this ioc driver uses the component; false otherwise
        """
        return component is self._component

    def _axis_will_move(self):
        """
        Returns: True if the axis set point has changed and it will move any distance
        """
        return not self.at_target_setpoint() and \
            self._component.beam_path_set_point.axis[self._component_axis].is_changed

    def _backlash_duration(self):
        """
        Returns: the duration of the backlash move
        """
        backlash_distance, distance_to_move, is_within_backlash_distance = self._get_movement_distances()
        backlash_velocity = self._motor_axis.backlash_velocity

        if backlash_velocity is None or backlash_distance == 0 or backlash_distance is None:
            # Return 0 instead of error as when this is called by perform_move it can be on motors which are
            # not in fact moving, and may not have been set up yet
            return 0.0
        elif backlash_velocity == 0:
            raise ZeroDivisionError("Backlash speed is zero")

        if is_within_backlash_distance:
            # If the motor is already within the backlash distance
            return math.fabs(distance_to_move) / backlash_velocity
        else:
            return math.fabs(backlash_distance) / backlash_velocity

    def _base_move_duration(self):
        """
        Returns: the duration move without the backlash
        """
        max_velocity = self._motor_axis.max_velocity
        if max_velocity is None:
            return 0.0

        backlash_distance, distance_to_move, is_within_backlash_distance = self._get_movement_distances()
        if is_within_backlash_distance:
            return 0.0
        else:
            # If the motor is not already within the backlash distance
            if max_velocity == 0.0:
                raise ZeroDivisionError("Motor max velocity is zero or none")
            return math.fabs(distance_to_move - backlash_distance) / max_velocity

    def _get_movement_distances(self):
        """
        Returns:
            backlash_distance: backlash distance if set; 0 if not
            distance_to_move: distance that the motor needs to move to be the same as the component set point
            is_within_backlash_distance: True if the distance to move is within the backlash distance
        """
        backlash_distance = self._motor_axis.backlash_distance or 0.0
        distance_to_move = self.rbv_cache() - self._get_component_sp()
        is_within_backlash_distance = min([0.0, backlash_distance]) <= distance_to_move <= max([0.0, backlash_distance])
        return backlash_distance, distance_to_move, is_within_backlash_distance

    def get_max_move_duration(self):
        """
        Returns: The maximum duration of the requested move for all associated axes. If axes are not synchronised this
        will return 0 but movement will still be required.
        """
        duration = 0.0
        if self._axis_will_move() and self._synchronised:
            if self._motor_axis.max_velocity == 0 or self._motor_axis.max_velocity is None:
                raise ZeroDivisionError("Motor max velocity is zero or none")
            backlash_duration = self._backlash_duration()
            base_move_duration = self._base_move_duration()
            duration = base_move_duration + backlash_duration

            logger.debug("Shortest move duration for {}: {:.2f}s ({:.2f}s base; {:.2f}s backlash)"
                         .format(self.name, duration, base_move_duration, backlash_duration))
        return duration

    def perform_move(self, move_duration, force=False):
        """
        Tells the driver to perform a move to the component set points within a given duration.
        The axis will update the set point cache when it is changed so don't need to do it here

        Args:
            move_duration (float): The duration in which to perform this move
            force (bool): move even if component does not report changed
        """
        if self._axis_will_move() or force:
            move_duration -= self._backlash_duration()
            if move_duration > 1e-6 and self._synchronised:
                self._motor_axis.cache_velocity()
                self._motor_axis.velocity = max(self._motor_axis.min_velocity, self._get_distance() / move_duration)
            self._motor_axis.sp = self._engineering_correction.to_axis(self._get_component_sp())

        self._component.beam_path_set_point.axis[self._component_axis].is_changed = False

    def rbv_cache(self):
        """
        Return the last cached readback value of the underlying motor if one exists; throws an exception otherwise.

        Returns: The cached readback value for the motor
        """
        if self._rbv_cache is None:
            raise ValueError("Axis {} not initialised. Check configuration is correct and motor IOC is running."
                             .format(self._motor_axis.name))
        return self._rbv_cache

    def _get_distance(self):
        """
        Returns:
            The distance between the target component position and the actual motor position excluding the backlash.
        """

        backlash_distance = self._motor_axis.backlash_distance
        return math.fabs(self.rbv_cache() - (self._get_component_sp() + backlash_distance))

    def _get_component_sp(self):
        """
        Returns: position that the set point axis is set to
        """
        if self._component.beam_path_set_point.is_in_beam or not self._component_axis == ChangeAxis.POSITION:  # TODO Fix when multiple park postions
            displacement = self._component.beam_path_set_point.axis[self._component_axis].get_displacement()
        else:
            if self._out_of_beam_lookup is None:
                displacement = 0
                STATUS_MANAGER.update_error_log(
                    "The component {} is out of the beam but there is no out of beam position for the driver "
                    "running motor_axis {}".format(self._component.name, self._motor_axis.name))
                STATUS_MANAGER.update_active_problems(
                    ProblemInfo("No out of beam position defined for motor_axis", self.name, Severity.MINOR_ALARM))
            else:
                beam_interception = self._component.beam_path_set_point.calculate_beam_interception()
                displacement = self._out_of_beam_lookup.get_position_for_intercept(beam_interception).position
        return displacement

    def _on_update_rbv(self, update):
        """
        Listener to trigger on a change of the readback value of the underlying motor.

        Args:
            update (ReflectometryServer.pv_wrapper.ReadbackUpdate): update of the readback value of the axis
        """
        corrected_new_value = self._engineering_correction.from_axis(update.value, self._get_component_sp())
        self._rbv_cache = corrected_new_value
        self._propagate_rbv_change(
            CorrectedReadbackUpdate(corrected_new_value, update.alarm_severity, update.alarm_status))

    def _on_recalc_correction(self, _):
        """
        The engineering correction has changed so we should recalcuate the rbv based on the last value
        """
        last_value = self._axis.listener_last_value(ReadbackUpdate)
        if last_value is not None:
            self._on_update_rbv(last_value)

    def _propagate_rbv_change(self, update):
        """
        Signal that the motor readback value has changed to the middle component layer. Subclass must implement this
        method.
        """
        if self._component_axis == ChangeAxis.POSITION:  # TODO: sort in park position ticket
            if self._out_of_beam_lookup is not None:
                beam_interception = self._component.beam_path_rbv.calculate_beam_interception()
                self._component.beam_path_rbv.is_in_beam = self._get_in_beam_status(beam_interception, update.value)

        self._component.beam_path_rbv.axis[self._component_axis].set_displacement(update)

    def _get_in_beam_status(self, beam_intersect, value):
        if self._out_of_beam_lookup is not None:
            in_beam_status = self._out_of_beam_lookup.is_in_beam(beam_intersect, value)
        else:
            in_beam_status = True
        return in_beam_status

    def _on_update_sp(self, update):
        """
        Updates the cached set point from the axis with a new value.

        Args:
            update (ReflectometryServer.pv_wrapper.SetpointUpdate): update of the setpoint value of the axis
        """
        self._sp_cache = self._engineering_correction.from_axis(update.value, self._get_component_sp())

    def _on_update_is_changing(self, update):
        """
        Updates the cached is_moving field for the motor record with a new value if the underlying motor rbv is changing

        Args:
            update (ReflectometryServer.pv_wrapper.IsChangingUpdate): update of the is_moving status of the axis
        """
        self._component.beam_path_rbv.axis[self._component_axis].is_changing = update.value

    def at_target_setpoint(self):
        """
        Returns: True if the setpoint on the component and the one on the motor PV are the same (within tolerance),
            False if they differ.
        """
        if self._sp_cache is None:
            return False

        difference = abs(self._get_component_sp() - self._sp_cache)
        return difference < self._motor_axis.resolution

    def has_out_of_beam_position(self):
        """
        Returns: True if this river has out of beam position set; False otherwise.
        """
        return self._out_of_beam_lookup is not None<|MERGE_RESOLUTION|>--- conflicted
+++ resolved
@@ -8,14 +8,9 @@
 from pcaspy import Severity
 
 from ReflectometryServer.out_of_beam import OutOfBeamLookup
-<<<<<<< HEAD
 from ReflectometryServer.engineering_corrections import NoCorrection, CorrectionUpdate, CorrectionRecalculate
-from ReflectometryServer.components import ChangeAxis, DefineValueAsEvent
-=======
-from ReflectometryServer.engineering_corrections import NoCorrection, CorrectionUpdate
 from ReflectometryServer.beam_path_calc import DefineValueAsEvent
-from ReflectometryServer import ChangeAxis
->>>>>>> 82542548
+from ReflectometryServer.geometry import ChangeAxis
 from ReflectometryServer.pv_wrapper import SetpointUpdate, ReadbackUpdate, IsChangingUpdate
 from ReflectometryServer.server_status_manager import STATUS_MANAGER, ProblemInfo
 from server_common.observable import observable
@@ -302,7 +297,7 @@
         """
         The engineering correction has changed so we should recalcuate the rbv based on the last value
         """
-        last_value = self._axis.listener_last_value(ReadbackUpdate)
+        last_value = self._motor_axis.listener_last_value(ReadbackUpdate)
         if last_value is not None:
             self._on_update_rbv(last_value)
 
