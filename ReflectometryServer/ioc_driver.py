--- conflicted
+++ resolved
@@ -4,12 +4,9 @@
 
 import math
 import logging
-<<<<<<< HEAD
 
 from ReflectometryServer.engineering_corrections import NoCorrection
-=======
 from ReflectometryServer.components import ChangeAxis
->>>>>>> df413ff5
 
 logger = logging.getLogger(__name__)
 
@@ -18,23 +15,16 @@
     """
     Drives an actual motor axis based on a component in the beamline model.
     """
-<<<<<<< HEAD
-    def __init__(self, component, axis, engineering_correct=NoCorrection()):
-=======
-    def __init__(self, component, axis, synchronised=True):
->>>>>>> df413ff5
+    def __init__(self, component, axis, synchronised=True, engineering_correct=NoCorrection()):
         """
         Drive the IOC based on a component
         Args:
             component (ReflectometryServer.components.Component):
             axis (ReflectometryServer.pv_wrapper.MotorPVWrapper): The PV that this driver controls.
-<<<<<<< HEAD
+            synchronised (bool): If True then axes will set their velocities so they arrive at the end point at the same
+                time; if false they will move at their current speed.
             engineering_correct (ReflectometryServer.engineering_corrections.EngineeringCorrection): the engineering
                 correction to apply to the value from the component before it is sent to the pv.
-=======
-            synchronised (bool): If True then axes will set their velocities so they arrive at the end point at the same
-                time; if false they will move at their current speed.
->>>>>>> df413ff5
         """
         self._engineering_correct = engineering_correct
         self._component = component
@@ -103,8 +93,7 @@
             if move_duration > 1e-6 and self._synchronised:
                 self._axis.initiate_move_with_change_of_velocity()
                 self._axis.velocity = self._get_distance() / move_duration
-            self._axis.sp = self._get_set_point_position()
-            self._sp_cache = self._get_set_point_position()
+            self._axis.sp = self._engineering_correct.to_axis(self._get_component_sp())
         self._clear_changed()
 
     def _is_changed(self):
@@ -117,15 +106,7 @@
         """
         Clears the flag indicating whether this driver's component has been changed.
         """
-<<<<<<< HEAD
-        logger.debug("Moving axis {} {}".format(self._axis.name, self._get_distance()))
-        self._axis.initiate_move()
-        if move_duration > 1e-6:  # TODO Is this the correct thing to do and if so test it
-            self._axis.velocity = self._get_distance() / move_duration
-        self._axis.sp = self._engineering_correct.to_axis(self._get_component_sp())
-=======
         raise NotImplemented("This should be implemented in the subclass")
->>>>>>> df413ff5
 
     def rbv_cache(self):
         """
@@ -199,12 +180,8 @@
     """
     Drives a component with linear displacement movement
     """
-<<<<<<< HEAD
-    def __init__(self, component, motor_axis, out_of_beam_position=None, tolerance_on_out_of_beam_position=1, engineering_correct=NoCorrection()):
-=======
     def __init__(self, component, motor_axis, out_of_beam_position=None, tolerance_on_out_of_beam_position=1,
-                 synchronised=True):
->>>>>>> df413ff5
+                 synchronised=True, engineering_correct=NoCorrection()):
         """
         Constructor.
         Args:
@@ -214,17 +191,12 @@
                 can not set the component to be out of the beam
             tolerance_on_out_of_beam_position (float): this the tolerance on the out of beam position, if the motor
                 is within this tolerance of the out_of_beam_position it will read out of beam otherwise the position
-<<<<<<< HEAD
+            synchronised (bool): If True then axes will set their velocities so they arrive at the end point at the same
+                time; if false they will move at their current speed.
             engineering_correct (ReflectometryServer.engineering_correction.EngineeringCorrection): the engineering
                 correction to apply to the value from the component before it is sent to the pv.
         """
-        super(DisplacementDriver, self).__init__(component, motor_axis, engineering_correct)
-=======
-            synchronised (bool): If True then axes will set their velocities so they arrive at the end point at the same
-                time; if false they will move at their current speed.
-        """
-        super(DisplacementDriver, self).__init__(component, motor_axis, synchronised)
->>>>>>> df413ff5
+        super(DisplacementDriver, self).__init__(component, motor_axis, synchronised, engineering_correct)
         self._out_of_beam_position = out_of_beam_position
         self._tolerance_on_out_of_beam_position = tolerance_on_out_of_beam_position
 
@@ -296,27 +268,18 @@
     """
     Drives a component that has variable angle.
     """
-<<<<<<< HEAD
-    def __init__(self, component, angle_axis, engineering_correct=NoCorrection()):
-=======
-    def __init__(self, component, angle_axis, synchronised=True):
->>>>>>> df413ff5
+    def __init__(self, component, angle_axis, synchronised=True, engineering_correct=NoCorrection()):
         """
         Constructor.
         Args:
             component (ReflectometryServer.components.Component): Component providing the values for the axes
             angle_axis(ReflectometryServer.pv_wrapper.MotorPVWrapper): PV for the angle motor axis
-<<<<<<< HEAD
+            synchronised (bool): If True then axes will set their velocities so they arrive at the end point at the same
+                time; if false they will move at their current speed.
             engineering_correct (ReflectometryServer.engineering_correction.EngineeringCorrection): the engineering
                 correction to apply to the value from the component before it is sent to the pv.
         """
-        super(AngleDriver, self).__init__(component, angle_axis, engineering_correct)
-=======
-            synchronised (bool): If True then axes will set their velocities so they arrive at the end point at the same
-                time; if false they will move at their current speed.
-        """
-        super(AngleDriver, self).__init__(component, angle_axis, synchronised)
->>>>>>> df413ff5
+        super(AngleDriver, self).__init__(component, angle_axis, synchronised, engineering_correct)
 
     def initialise_setpoint(self):
         """
@@ -335,12 +298,8 @@
         """
         self._component.beam_path_rbv.angle = new_value
 
-<<<<<<< HEAD
     def _get_component_sp(self):
         return self._component.beam_path_set_point.angle
-=======
-    def _get_set_point_position(self):
-        return self._component.beam_path_set_point.angle
 
     def _is_changed(self):
         """
@@ -352,5 +311,4 @@
         """
         Clears the flag indicating whether the this driver's component's angle has been changed.
         """
-        self._component.set_changed_flag(ChangeAxis.ANGLE, False)
->>>>>>> df413ff5
+        self._component.set_changed_flag(ChangeAxis.ANGLE, False)