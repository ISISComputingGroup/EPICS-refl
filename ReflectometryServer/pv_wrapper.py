--- conflicted
+++ resolved
@@ -369,16 +369,11 @@
                              .format(pv_name=self.name, value=autosave_value))
                 self._velocity_restored = autosave_value
             else:
-<<<<<<< HEAD
-                logger.error("Error: Unable to initialise velocity_restored flag from auto-save for {}."
-                             .format(self.name))
-=======
                 STATUS_MANAGER.update_error_log(
-                    "Error: Unable to initialise velocity cache (restored flag) from auto-save for {}.".format(
+                    "Error: Unable to initialise velocity_restored flag from auto-save for {}.".format(
                         self.name))
                 STATUS_MANAGER.update_active_problems(
-                    ProblemInfo("Unable to read autosaved velocity", self.name, Severity.MINOR_ALARM))
->>>>>>> 69f0cbb0
+                    ProblemInfo("Unable to read autosaved velocity_restored flag", self.name, Severity.MINOR_ALARM))
 
     def cache_velocity(self):
         """
@@ -408,16 +403,10 @@
         Restore the cached axis velocity from the value stored on the server and update the restored cache status.
         """
         if self._velocity_restored:
-<<<<<<< HEAD
-            logger.error("Velocity for {pv_name} has not been restored from cache. The cache has already been "
+            STATUS_MANAGER.update_error_log(
+                "Velocity for {pv_name} has not been restored from cache. The cache has already been "
                          "restored previously. Hint: Are you moving the axis outside of the reflectometry server?"
                          .format(pv_name=self.name))
-=======
-            STATUS_MANAGER.update_error_log(
-                "Velocity for PV {pv_name} has not been restored from cache. The cache has already been "
-                "restored previously. Hint: Are you moving the axis outside of the reflectometry server?"
-                .format(pv_name=self.name))
->>>>>>> 69f0cbb0
         else:
             if self._velocity_to_restore is None:
                 STATUS_MANAGER.update_error_log(
@@ -661,11 +650,7 @@
         """
         Initialise PVWrapper values once the beamline is ready.
         """
-<<<<<<< HEAD
         self._set_resolution()
-        self._add_monitors()
-=======
->>>>>>> 69f0cbb0
         for velo_pv in self._pv_names_for_directions("MTR.VELO"):
             self._velocities[self._strip_source_pv(velo_pv)] = self._read_pv(velo_pv)
 
@@ -778,7 +763,7 @@
                 logger.info("    Motor {name} initially at rbv {rbv} sp {sp}".format(name=motor, rbv=rbv, sp=sp))
 
             with self._motor_in_set_mode(mtr1), self._motor_in_set_mode(mtr2):
-                self._write_pv(self._sp_pv, new_position)
+                    self._write_pv(self._sp_pv, new_position)
 
             for motor in self._pv_names_for_directions("MTR"):
                 rbv = self._read_pv("{}.RBV".format(motor))
