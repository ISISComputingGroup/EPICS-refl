import logging
import os

from enum import Enum
from ReflectometryServer.ChannelAccess.constants import REFL_AUTOSAVE_PATH
from server_common.utilities import print_and_log, SEVERITY

logger = logging.getLogger(__name__)

PARAM_AUTOSAVE_PATH = os.path.join(REFL_AUTOSAVE_PATH, "params.txt")
VELOCITY_AUTOSAVE_PATH = os.path.join(REFL_AUTOSAVE_PATH, "velocity.txt")
MODE_AUTOSAVE_PATH = os.path.join(REFL_AUTOSAVE_PATH, "mode.txt")


class AutosaveType(Enum):
    PARAM = 0
    VELOCITY = 1
    MODE = 2

    @staticmethod
    def path(autosave_type):
        if autosave_type == AutosaveType.PARAM:
            return PARAM_AUTOSAVE_PATH
        elif autosave_type == AutosaveType.VELOCITY:
            return VELOCITY_AUTOSAVE_PATH
        elif autosave_type == AutosaveType.MODE:
            return MODE_AUTOSAVE_PATH
        else:
            print_and_log("Error: file path requested for unknown autosave type.", severity=SEVERITY.MAJOR, src="REFL")
            return ""

    @staticmethod
    def description(autosave_type):
        if autosave_type == AutosaveType.PARAM:
            return "beamline parameter"
        elif autosave_type == AutosaveType.VELOCITY:
            return "axis velocity"
        elif autosave_type == AutosaveType.MODE:
            return "beamline mode"
        else:
            print_and_log("Error: description requested for unknown autosave type.", severity=SEVERITY.MAJOR, src="REFL")
            return ""


def _format_autosave(key, value):
    """
    Format a parameter entry into a line containing a simple space separated key-value pair.

    Params:
        key (string): The name of the parameter
        value: The value to save

    Returns:
         A formatted string to write to file
    """
    return "{} {}\n".format(key, value)


def read_autosave_value(value_id, autosave_type):
    """
    Try to read the autosaved setpoint value of a given parameter from file.

    Params:
        param_name (string): The name of the parameter

    Returns:
         The autosaved value for this parameter
    """
    autosave_file_path = AutosaveType.path(autosave_type)
    type_desc = AutosaveType.description(autosave_type)
    try:
        with open(autosave_file_path) as f:
            lines = f.readlines()
            for line in lines:
                key, val = line.split()
                if key.upper() == value_id.upper():
                    return val
        logger.info("No autosave value found for key {} (type: {})".format(value_id, type_desc))
    except Exception as e:
        logger.error("Failed to read autosave value for key {} (type: {}): {}".format(value_id, type_desc, e))
        return None


def write_autosave_value(param_name, value, autosave_type):
    """
    Try to save the setpoint value of a given parameter to file.

    Params:
        param_name (string): The name of the parameter
        value: The value to save
    """
    if not os.path.exists(REFL_AUTOSAVE_PATH):
<<<<<<< HEAD
        os.mkdir(REFL_AUTOSAVE_PATH)
    autosave_file_path = AutosaveType.path(autosave_type)
    type_desc = AutosaveType.description(autosave_type)
=======
        os.makedirs(REFL_AUTOSAVE_PATH)
>>>>>>> 8f9f49ef
    try:
        if not os.path.exists(autosave_file_path):
            with open(autosave_file_path, "w") as f:
                f.writelines(_format_autosave(param_name, value))
                logger.info("Creating {} autosave file.".format(type_desc))
                logger.info("Autosave value added for key {} (type: {}): {}".format(param_name, type_desc, value))
                return
        else:
            with open(autosave_file_path, "r") as f:
                lines = f.readlines()
            for index, line in enumerate(lines):
                key = line.split()[0]
                if key.upper() == param_name.upper():
                    lines[index] = _format_autosave(param_name, value)
                    logger.info("Autosave value changed for key {} (type: {}): {}".format(param_name, type_desc, value))
                    break
            else:
                lines.append(_format_autosave(param_name, value))
                logger.info("Autosave value added for key {} (type: {}): {}".format(param_name, type_desc, value))

            with open(autosave_file_path, "w+") as f:
                f.writelines(lines)

    except Exception as e:
        logger.error("Failed to write autosave value for {} (type: {}): {}".format(param_name, type_desc, e))


def read_mode():
    """
    Read the last active mode from file.

    Returns:
        The name of the mode as string.
    """
    try:
        with open(MODE_AUTOSAVE_PATH) as f:
            return f.readlines()[0]
    except Exception as e:
        logger.error("Failed to read mode: {}".format(e))
        return None


def save_mode(mode):
    """
    Save the current mode to file.

    Params:
        mode(str): The name of the mode to save.
    """
    if not os.path.exists(REFL_AUTOSAVE_PATH):
        os.makedirs(REFL_AUTOSAVE_PATH)
    try:
        with open(MODE_AUTOSAVE_PATH, "w") as f:
            f.write(mode)
    except Exception as e:
        logger.error("Failed to save mode: {}".format(e))<|MERGE_RESOLUTION|>--- conflicted
+++ resolved
@@ -90,13 +90,9 @@
         value: The value to save
     """
     if not os.path.exists(REFL_AUTOSAVE_PATH):
-<<<<<<< HEAD
-        os.mkdir(REFL_AUTOSAVE_PATH)
+        os.makedirs(REFL_AUTOSAVE_PATH)
     autosave_file_path = AutosaveType.path(autosave_type)
     type_desc = AutosaveType.description(autosave_type)
-=======
-        os.makedirs(REFL_AUTOSAVE_PATH)
->>>>>>> 8f9f49ef
     try:
         if not os.path.exists(autosave_file_path):
             with open(autosave_file_path, "w") as f:
