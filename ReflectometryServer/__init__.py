--- conflicted
+++ resolved
@@ -5,14 +5,11 @@
 import sys
 import os
 
-<<<<<<< HEAD
-=======
 try:
     sys.path.insert(2, os.path.join(os.getenv("EPICS_KIT_ROOT"), "ISIS", "inst_servers", "master"))
 except TypeError:
     pass
 
->>>>>>> 51aa4605
 if six.PY2:
     print("Reflectometry IOC can not be run in python 2!!")
 else:
