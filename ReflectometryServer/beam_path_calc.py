--- conflicted
+++ resolved
@@ -8,14 +8,12 @@
 from math import degrees, atan2
 from typing import Dict
 
-from ReflectometryServer.axis import PhysicalMoveUpdate, AxisChangingUpdate, InitUpdate, ComponentAxis, BeamPathCalcAxis
+from ReflectometryServer.axis import PhysicalMoveUpdate, AxisChangingUpdate, InitUpdate, ComponentAxis, \
+    BeamPathCalcAxis, AddOutOfBeamPositionEvent
 from ReflectometryServer.geometry import PositionAndAngle, ChangeAxis
 import logging
 
-<<<<<<< HEAD
-from server_common.channel_access import AlarmSeverity, AlarmStatus, maximum_severity
-=======
->>>>>>> 069627f5
+from server_common.channel_access import maximum_severity
 from server_common.observable import observable
 from ReflectometryServer.file_io import disable_mode_autosave
 
@@ -28,363 +26,6 @@
 # Event that is triggered when the path of the beam has changed as a result of being initialised from file or motor rbv.
 BeamPathUpdateOnInit = namedtuple("BeamPathUpdateOnInit", [
     "source"])  # The source of the beam path change. (the component itself)
-
-# Event that is triggered when the physical position of this component changes.
-
-# Event that is triggered when the changing state of the axis is updated (i.e. it starts or stops moving)
-
-# Event that is triggered when the position or angle of the beam path calc gets an initial value.
-
-
-# Event that happens when a value is redefine to a different value, e.g. offset is set from 2 to 3
-<<<<<<< HEAD
-DefineValueAsEvent = namedtuple("DefineValueAsEvent", [
-    "new_position",  # the new value
-    "change_axis"])  # the axis it applies to of type ChangeAxis
-
-# Event that is triggered an ioc driver with a parked position is added to an axis
-AddOutOfBeamPositionEvent = namedtuple("AddOutOfBeamPositionEvent", [])
-
-
-@observable(DefineValueAsEvent, AxisChangingUpdate, PhysicalMoveUpdate, InitUpdate, AddOutOfBeamPositionEvent)
-class ComponentAxis(metaclass=ABCMeta):
-    """
-    A components axis of movement, allowing setting in both mantid and relative coordinates. Transmits alarms,
-    changed and changes.
-    """
-
-    def __init__(self, axis):
-        """
-        Initalisation.
-
-        Args:
-            axis: axis that the component is for
-        """
-        self._is_changing = False
-        self.autosaved_value = None
-        self._is_changed = False
-        self._is_in_beam = True
-        self._axis = axis
-        self._alarm = (AlarmSeverity.Invalid, AlarmStatus.UDF)
-        self._has_out_of_beam_position = False
-        self.can_define_axis_position_as = False
-
-    @abstractmethod
-    def get_relative_to_beam(self):
-        """
-        Returns: position relative to the incoming beam
-        """
-        pass
-
-    @abstractmethod
-    def set_relative_to_beam(self, value):
-        """
-        Set a axis value relative to the beam, e.g. position relative to the beam.
-        Args:
-            value: value to set
-        """
-        self.is_changed = True
-
-    def set_alarm(self, alarm_severity, alarm_status):
-        """
-        Update the alarm info for the angle axis of this component.
-
-        Args:
-            alarm_severity (server_common.channel_access.AlarmSeverity): severity of any alarm
-            alarm_status (server_common.channel_access.AlarmStatus): the alarm status
-        """
-        self._alarm = (alarm_severity, alarm_status)
-
-    @abstractmethod
-    def _get_displacement_for(self, position_relative_to_beam):
-        """
-        Get the displacement for a given position relative to the beam
-        Args:
-            position_relative_to_beam: position relative to the beam
-
-        Returns:
-            displacement in mantid coordinates
-        """
-
-    def define_axis_position_as(self, new_value):
-        """
-        Define the current position of the axis as the given value (e.g. set this in the motor)
-        Args:
-            new_value: new value of the position relative to the beam
-        """
-        if self.can_define_axis_position_as:
-            axis_displacement = self._get_displacement_for(new_value)
-            self.trigger_listeners(DefineValueAsEvent(axis_displacement, self._axis))
-        else:
-            raise TypeError("Axis can not have its position defined")
-
-    @abstractmethod
-    def get_displacement(self):
-        """
-        Returns: The displacement of the component from the zero position, E.g. The distance along the movement
-            axis of the component from the set zero position.
-        """
-        pass
-
-    def set_displacement(self, update):
-        """
-        Update the driver axis from mantid coordinates, e.g. motor position
-        Including the alarm and trigger a physical move event
-        Args:
-            update (ReflectometryServer.ioc_driver.CorrectedReadbackUpdate): pv update for this axis
-        """
-        self.set_alarm(update.alarm_severity, update.alarm_status)
-        self._on_set_displacement(update.value)
-        self.trigger_listeners(PhysicalMoveUpdate(self))
-
-    @abstractmethod
-    def _on_set_displacement(self, displacement):
-        """
-        Update the driver axis from mantid coordinates, e.g. motor position
-        Called from set displacement after setting alarms and before triggering physical movement
-        Args:
-            displacement (float): displacement in mantid coordinates
-        """
-
-    @abstractmethod
-    def init_displacement_from_motor(self, value):
-        """
-        Sets the displacement read from the motor axis on startup.
-
-        Args:
-            value(float): The motor position
-        """
-        pass
-
-    @property
-    def is_changing(self):
-        """
-        Returns: Is the component with angle currently rotating
-        """
-        return self._is_changing
-
-    @is_changing.setter
-    def is_changing(self, value):
-        """
-         Update the changing state of the component and notifies relevant listeners. Changing is usually caused by
-         the motor axis moving.
-
-         Args:
-             value: the new rotating state
-        """
-        self._is_changing = value
-        self.trigger_listeners(AxisChangingUpdate())
-
-    @property
-    def alarm(self):
-        """
-        Returns:
-            the alarm tuple for the axis, alarm_severity and alarm_status
-        """
-        return self._alarm
-
-    @property
-    def is_changed(self):
-        """
-        Reads a flag signalling whether this axis has an un-applied change.
-
-        Returns:
-            True axis has un-applied changed; False otherwise
-        """
-        return self._is_changed
-
-    @is_changed.setter
-    def is_changed(self, is_changed):
-        """
-        Set a flag signalling whether this axis has an un-applied change.
-
-        Args:
-            is_changed (bool): True axis has un-applied changed; False otherwise
-        """
-        self._is_changed = is_changed
-
-    @property
-    def has_out_of_beam_position(self):
-        """
-        Returns:
-            Whether any out of beam positions have been defined for this axis.
-        """
-        return self._has_out_of_beam_position
-
-    @has_out_of_beam_position.setter
-    def has_out_of_beam_position(self, has_out_of_beam_position):
-        """
-        Args:
-            has_out_of_beam_position (bool): sets the flag showing whether any out of beam positions have been defined
-            for this axis.
-        """
-        self._has_out_of_beam_position = has_out_of_beam_position
-        if has_out_of_beam_position:
-            self.trigger_listeners(AddOutOfBeamPositionEvent())
-
-    @property
-    def is_in_beam(self):
-        """
-        Returns:
-            Whether this axis is currently in beam
-        """
-        if self.has_out_of_beam_position:
-            return self._is_in_beam
-        return True
-
-    @is_in_beam.setter
-    def is_in_beam(self, is_in_beam):
-        """
-        Args:
-            is_in_beam (bool): sets the new in beam status
-        """
-        if self.has_out_of_beam_position:
-            self._is_in_beam = is_in_beam
-            self.is_changed = True
-
-
-class DirectCalcAxis(ComponentAxis):
-    """
-    Directly connect the relative and the mantid coordinates together
-    """
-    def __init__(self, axis):
-        super(DirectCalcAxis, self).__init__(axis)
-        self.can_define_axis_position_as = True
-        self._position = 0.0
-
-    def get_relative_to_beam(self):
-        """
-        Returns: value of the axis
-        """
-        return self._position
-
-    def set_relative_to_beam(self, position):
-        """
-        Set an axis position
-        Args:
-            position: position to set
-        """
-        super(DirectCalcAxis, self).set_relative_to_beam(position)
-        self._position = position
-
-    def _get_displacement_for(self, position_relative_to_beam):
-        """
-        Get a displacement for a given position
-        Args:
-            position_relative_to_beam: position of axis
-
-        Returns:
-            position in mantid coordinates
-        """
-        return position_relative_to_beam
-
-    def get_displacement(self):
-        """
-        Returns: The displacement of the component from the zero position, E.g. The distance along the movement
-            axis of the component from the set zero position.
-        """
-        return self._position
-
-    def _on_set_displacement(self, displacement):
-        """
-        Update the driver axis from mantid coordinates, e.g. motor position
-        Called from set displacement after setting alarms and before triggering physical movement
-        Args:
-            displacement (float): displacement in mantid coordinates
-        """
-        self._position = displacement
-
-    def init_displacement_from_motor(self, motor_position):
-        """
-        Sets the displacement read from the motor axis on startup.
-
-        Args:
-            motor_position (float): The motor position
-        """
-        self._position = motor_position
-        self.trigger_listeners(InitUpdate())  # Tell Parameter layer and Theta
-
-
-class BeamPathCalcAxis(ComponentAxis):
-    """
-    Axes for a component for the beam path calc. Used to setup for either the position and angle axis.
-
-    This is basically a thin layer that calls the function on the axis and then delegates to the beam path calc. This
-    object is initialised with the functions to call.
-    """
-    def __init__(self, axis, get_relative_to_beam, set_relative_to_beam, get_displacement_for=None,
-                 get_displacement=None, set_displacement=None, init_displacement_from_motor=None):
-        """
-        Initialiser.
-        Args:
-            axis: the axis this object is of
-            get_relative_to_beam: function returning this axis position relative to the components incoming beam
-            set_relative_to_beam: function setting this axis position relative to the components incoming beam
-            get_displacement_for: get a displacement for a position relative to the beam
-            get_displacement: function to return the axis displacement in mantid coordinates
-            set_displacement: function to update the displacement from the motor; None for can not be set
-            init_displacement_from_motor: function to set the initial displacement based on the motor, for set points;
-                None for can not be set
-        """
-        super().__init__(axis)
-        self._get_relative_to_beam = get_relative_to_beam
-        self._set_relative_to_beam = set_relative_to_beam
-        self._get_displacement_for_fn = get_displacement_for
-        self.can_define_axis_position_as = get_displacement_for is not None
-
-        self._get_displacement = get_displacement
-        self._set_displacement = set_displacement
-        self._init_displacement_from_motor = init_displacement_from_motor
-
-    def _get_displacement_for(self, position_relative_to_beam):
-        return self._get_displacement_for_fn(position_relative_to_beam)
-
-    def get_relative_to_beam(self):
-        """
-        Returns: position relative to the incoming beam
-        """
-        return self._get_relative_to_beam()
-
-    def set_relative_to_beam(self, value):
-        """
-        Set a axis value relative to the beam, e.g. position relative to the beam.
-        Args:
-            value: value to set
-        """
-        super(BeamPathCalcAxis, self).set_relative_to_beam(value)
-        return self._set_relative_to_beam(value)
-
-    def get_displacement(self):
-        """
-        Returns: The displacement of the component from the zero position, E.g. The distance along the movement
-            axis of the component from the set zero position.
-        """
-        if self._get_displacement is not None:
-            return self._get_displacement()
-        raise TypeError("Axis does not support get_displacement")
-
-    def _on_set_displacement(self, displacement):
-        """
-        Update the driver axis from mantid coordinates, e.g. motor position
-        Args:
-            displacement (float): pv update for this axis
-        """
-        if self._set_displacement is not None:
-            return self._set_displacement(displacement)
-        raise TypeError("Axis does not support set_displacement")
-
-    def init_displacement_from_motor(self, value):
-        """
-        Sets the displacement read from the motor axis on startup.
-
-        Args:
-            value(float): The motor position
-        """
-        if self._init_displacement_from_motor is not None:
-            return self._init_displacement_from_motor(value)
-        raise TypeError("Axis does not support init_displacement_from_motor")
-=======
->>>>>>> 069627f5
 
 
 @observable(InitUpdate, AxisChangingUpdate)
@@ -470,12 +111,19 @@
 
     @property
     def is_changing(self):
+        """
+        Returns: Is the axis currently moving
+        """
         if self._has_parking_axes():
             return self._check_flag_for_parking_axes("is_changing")
         return False
 
     @property
     def alarm(self):
+        """
+        Returns:
+            the alarm tuple for the axis, alarm_severity and alarm_status
+        """
         if self._has_parking_axes():
             alarms = [axis.alarm for axis in self.get_parking_axes().values()]
             return maximum_severity(*alarms)
