--- conflicted
+++ resolved
@@ -32,9 +32,8 @@
 InitUpdate = namedtuple("InitUpdate", [])
 
 
-<<<<<<< HEAD
 @observable(AxisChangingUpdate)
-class BeamPathCalcAxis(object):
+class BeamPathCalcAxis:
     """
     Encapsulate functionality of axis into a single class
     """
@@ -115,11 +114,7 @@
 
 
 @observable(BeamPathUpdate, BeamPathUpdateOnInit, PhysicalMoveUpdate, InitUpdate)
-class TrackingBeamPathCalc(object):
-=======
-@observable(BeamPathUpdate, BeamPathUpdateOnInit, PhysicalMoveUpdate, ComponentChangingUpdate, InitUpdate)
 class TrackingBeamPathCalc:
->>>>>>> 618ee386
     """
     Calculator for the beam path when it interacts with a component that can be displaced relative to the beam.
     """
