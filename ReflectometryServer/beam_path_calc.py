"""
Objects to help with calculating the beam path when interacting with a component. This is used for instance for the
set points or readbacks etc.
"""
from dataclasses import dataclass

from math import degrees, atan2, isnan
from typing import Dict, List, Tuple, Optional

from ReflectometryServer.axis import PhysicalMoveUpdate, AxisChangingUpdate, InitUpdate, ComponentAxis, \
    BeamPathCalcAxis, AddOutOfBeamPositionEvent, AxisChangedUpdate, BeamPathCalcModificationAxis, ParkingSequenceUpdate
from ReflectometryServer.geometry import PositionAndAngle, ChangeAxis, Position
from ReflectometryServer.exceptions import BeamlineConfigurationParkAutosaveInvalidException, \
    BeamlineConfigurationInvalidException
import logging

from ReflectometryServer.server_status_manager import STATUS_MANAGER, ProblemInfo
from server_common.channel_access import maximum_severity, AlarmStatus, AlarmSeverity
from server_common.observable import observable
from ReflectometryServer.file_io import disable_mode_autosave, parking_index_autosave

logger = logging.getLogger(__name__)


@dataclass
class BeamPathUpdate:
    """
    Event that is triggered when the path of the beam has changed.
    """
    source: 'TrackingBeamPathCalc'  # The source of the beam path change. (the beam path calc itself)


@dataclass
class BeamPathUpdateOnInit:
    """
    Event that is triggered when the path of the beam has changed as a result of being initialised from file or motor
     rbv.
    """
    source: 'TrackingBeamPathCalc'  # The source of the beam path change. (the beam path calc itself)


@observable(InitUpdate, AxisChangingUpdate, AxisChangedUpdate, PhysicalMoveUpdate, ParkingSequenceUpdate)
class InBeamManager:
    """
    Manages the in-beam status of a component as a whole by combining information from all axes on the component that
    can be parked.
    """
    # axes which are for associated with parking
    _parking_axes: List[ComponentAxis]

    # position in the out of beam parking sequence None for not in sequence, either axis is parked or in beam
    parking_index: Optional[int]

    def __init__(self, name):
        self._parking_axes = []
        self._maximum_sequence_count = 0
        self._name = name
        self._autosave_name = "{}_parking_index".format(name.replace(" ", "_"))
        # if there is no autosave we assume not parked but in beam may set this to end of park sequence
        self.parking_index = None
        self._parking_sequence_started = False
        self.autosave = None

    def add_axes(self, axes: Dict[ChangeAxis, ComponentAxis]):
        """
        Add all movement axes that have been defined for the host component.

        Args:
            axes: The axes to add
        """
        for component_axis in axes.values():
            component_axis.add_listener(AddOutOfBeamPositionEvent, self._on_add_out_of_beam_position)
            component_axis.add_listener(ParkingSequenceUpdate, self._on_axis_end_of_parking_sequence_change)

    def add_rbv_in_beam_manager(self, rbv_in_beam_manager):
        """
        Make the rbv in beam manager report when it gets to the end of a sequence to this in beam manager
        Args:
            rbv_in_beam_manager: rbv in beam manager
        """
        rbv_in_beam_manager.add_listener(ParkingSequenceUpdate, self._on_at_parking_sequence_position)

    def _on_add_out_of_beam_position(self, event: AddOutOfBeamPositionEvent):
        axis = event.source
        self._parking_axes.append(axis)
        if self._maximum_sequence_count == 0:
            self._maximum_sequence_count = axis.park_sequence_count
        elif axis.park_sequence_count != self._maximum_sequence_count:
            # The reason for needing all parking sequences to have the same length is subtle it is because on
            # initialisation a smaller sequence if initialised first will set the component out of beam which will set
            # the parking index to that length. The longer sequence will then trigger an end of sequence which now moves
            # the sequence index on and cause that axis to move
            raise BeamlineConfigurationInvalidException(
                f"Beamline component {self._name} can not have parking sequences of different lengths, the axes are "
                f"{[axis.get_name() for axis in self._parking_axes]}")

        auto_saved_parking_index = parking_index_autosave.read_parameter(self._autosave_name, None)
        if not (auto_saved_parking_index is None or auto_saved_parking_index + 1 >= self._maximum_sequence_count):
            parking_index_autosave.write_parameter(self._autosave_name, None)  # Make it so refl ioc can start next time
            raise BeamlineConfigurationParkAutosaveInvalidException(self._name, axis.get_name(),
                                                                    auto_saved_parking_index,
                                                                    self._maximum_sequence_count)

        axis.add_listener(AxisChangingUpdate, self._propagate_axis_event)
        axis.add_listener(AxisChangedUpdate, self._propagate_axis_event)
        axis.add_listener(InitUpdate, self._init_update)
        axis.add_listener(PhysicalMoveUpdate, self._propagate_axis_event)

    def _init_update(self, event: InitUpdate):
        """
        Initialise the parking index when an axis is initialised
        :param event: initialise event
        """
        if self.autosave or (self.autosave is None and self.get_is_in_beam()):
            self.parking_index = None
        else:
            self.parking_index = self._maximum_sequence_count - 1
        for axis in self._parking_axes:
            axis.init_parking_index(self.parking_index)
        self.trigger_listeners(event)

    def _propagate_axis_event(self, event):
        """
        Simply propagate event
        :param event: event to propagate
        """
        self.trigger_listeners(event)

    def get_is_in_beam(self):
        """
        Returns: the in beam status; in if any axis is in the beam or there are no axes to park
        """
        return any([axis.is_in_beam for axis in self._parking_axes]) or self._parking_axes == []

    def initialise_is_in_beam_from_file(self, is_in_beam):
        """
        Initialise the is in beam from file
        Args:
            is_in_beam: True component is in beam; False otherwise
        """
        self.autosave = is_in_beam
        for axis in self._parking_axes:
            axis.is_in_beam = is_in_beam

    def set_is_in_beam(self, is_in_beam):
        """
        Updates the components in_beam status and notifies the beam path update listener
        Args:
            is_in_beam: True if set the component to be in the beam; False otherwise
        """
        for axis in self._parking_axes:
            axis.is_in_beam = is_in_beam
        if is_in_beam:
            # if fully out of the beam, i.e. at last parking sequence start unpark sequence
            if self.parking_index == self._maximum_sequence_count - 1:
                if self._maximum_sequence_count < 2:
                    new_index = None

                else:
                    new_index = self._maximum_sequence_count - 2

                self._update_parking_index(new_index)  # sequence 1 before last
            else:
                logger.info(f"Set in beam; not set parking sequence is at {self.parking_index} "
                            f"(vals None, 0-{self._maximum_sequence_count+1})")

        else:
            # if fully in the beam start out parking sequence
            if self.parking_index is None:
                self._update_parking_index(0)
            else:
                logger.info(f"Set out of beam; not set parking sequence is at {self.parking_index} "
                            f"(vals None, 0-{self._maximum_sequence_count+1})")
        self._parking_sequence_started = True

    @property
    def is_changing(self):
        """
        Returns: Is any axis currently moving; if there are no axes then False
        """
        return any([axis.is_changing for axis in self._parking_axes])

    @property
    def alarm(self):
        """
        Returns:
            the alarm tuple for the axis, alarm_severity and alarm_status
        """
        alarms = [axis.alarm for axis in self._parking_axes]
        return maximum_severity(*alarms)

    def _on_at_parking_sequence_position(self, parking_sequence_update: ParkingSequenceUpdate):
        """
        If reached a sequence position then move sequence set point on to next position

        Only move if sequence reported agrees with sequence this manager set and haven't already reached the end of the
        sequence.

        Args:
            parking_sequence_update: update indicating that a parking sequence has ended
        """
        if parking_sequence_update.parking_sequence == self.parking_index and self._parking_sequence_started:
            if self.get_is_in_beam():
                # axes are unparking
                if self.parking_index == 0:
                    self._move_axis_to(None)
                elif self.parking_index is not None:
                    self._move_axis_to(self.parking_index - 1)
                else:
                    self._parking_sequence_started = False
            else:
                # axes are parking
                if self.parking_index is None:
                    STATUS_MANAGER.update_error_log("Parking sequence error - the parking index is None but we are "
                                                    "parking the axis, this should not be possible")
                    STATUS_MANAGER.update_active_problems(
                        ProblemInfo("Next park sequence triggered but manager is in beam (report error)",
                                    "InBeamManager", AlarmSeverity.MINOR_ALARM))
                if self.parking_index + 1 < self._maximum_sequence_count:
                    self._move_axis_to(self.parking_index + 1)
                else:
                    self._parking_sequence_started = False

    def _move_axis_to(self, new_parking_index):
        """
        Move all the axes to the new sequence position
        Args:
            new_parking_index: new index to move to
        """
        logger.info(f"MOVE {self._name} to next parking sequence {new_parking_index}  "
                    f"(vals None, 0-{self._maximum_sequence_count+1})")
        self._update_parking_index(new_parking_index)
        for axis in self._parking_axes:
            axis.is_changed = True
            axis.parking_index = new_parking_index

    def _update_parking_index(self, new_parking_index):
        """
        Update the parking index and autosave it, but don't updates axes
        Args:
            new_parking_index: parking index to set
        """
        logger.info(f"MOVE {self._name} to parking sequence {new_parking_index} "
                    f"(vals None, 0-{self._maximum_sequence_count+1})")
        self.parking_index = new_parking_index
        parking_index_autosave.write_parameter(self._autosave_name, self.parking_index)

    def _on_axis_end_of_parking_sequence_change(self, _: ParkingSequenceUpdate):
        all_axis_parking_indexes = set([axis.parking_index for axis in self._parking_axes])
        if len(all_axis_parking_indexes) == 1:
            # all axes with in/out are now at the same parking sequence number (this may not be where they are trying
            # to get to if there is an old event in the system)
            self.trigger_listeners(ParkingSequenceUpdate(all_axis_parking_indexes.pop()))


@observable(BeamPathUpdate, BeamPathUpdateOnInit)
class TrackingBeamPathCalc:
    """
    Calculator for the beam path when it interacts with a component that can be displaced relative to the beam.
    """
    axis: Dict[ChangeAxis, ComponentAxis]

    def __init__(self, name, movement_strategy):
        """
        Initialise.
        Args:
            movement_strategy (ReflectometryServer.movement_strategy.LinearMovementCalc): strategy for calculating the
                interception between the movement of the component and the beam.
            name (str): name of this beam path calc (used for autosave key)
        """
        self._name = name
        self._incoming_beam = PositionAndAngle(0, 0, 0)
        self._movement_strategy = movement_strategy

        # This is used in disable mode where the incoming
        self.incoming_beam_can_change = True

        # This is the theta beam path and is used because this beam path calc is defining theta and therefore its offset
        #   will always be exact. So we use this to calculate the position of the component not the incoming beam.
        #  If it is None then this does not define theta
        self.substitute_incoming_beam_for_displacement = None

        self.in_beam_manager = InBeamManager(self._name)
        self.in_beam_manager.add_listener(PhysicalMoveUpdate, self._on_in_beam_status_update)
        self.in_beam_manager.add_listener(AxisChangedUpdate, self._on_in_beam_status_update)

        self.axis = {
            ChangeAxis.POSITION: BeamPathCalcAxis(ChangeAxis.POSITION,
                                                  self._get_position_relative_to_beam,
                                                  self._set_position_relative_to_beam,
                                                  self._get_displacement_for,
                                                  self._get_displacement,
                                                  self._displacement_update,
                                                  self._init_displacement_from_motor),

            ChangeAxis.LONG_AXIS: BeamPathCalcModificationAxis(ChangeAxis.LONG_AXIS,
                                                               self._on_long_axis_change)
        }

    def _init_displacement_from_motor(self, value):
        """
        Sets the displacement read from the motor axis on startup.

        Args:
            value(float): The motor position
        """
        self.axis[ChangeAxis.POSITION].init_from_motor = value
        if self.axis[ChangeAxis.POSITION].autosaved_value is None:
            logger.debug(f"Setting {self._name} displacement initial value from motor to {value}")
            self._movement_strategy.set_displacement(value)
        self.axis[ChangeAxis.POSITION].trigger_listeners(InitUpdate())  # Tell Parameter layer and Theta

    def set_incoming_beam(self, incoming_beam, force=False, on_init=False):
        """
        Set the incoming beam for the component setpoint calculation.
        This method should respect self.incoming_beam_can_change.
        Args:
            incoming_beam(PositionAndAngle): incoming beam
            force: set the incoming beam even if incoming_beam_can_change is not true
            on_init: whether the beam was set as part of IOC initialisation
        """
        if self.incoming_beam_can_change or force:
            self._incoming_beam = incoming_beam
            if not self.incoming_beam_can_change:
                self.incoming_beam_auto_save()
            self._on_set_incoming_beam(incoming_beam, on_init=on_init)
        if on_init:
            # Beam has changed position so reapply autosave which is relative to beam, trigger beampath update init not
            # beam path update
            autosaved_value = self.axis[ChangeAxis.POSITION].autosaved_value
            if autosaved_value is not None:
                self._movement_strategy.set_distance_relative_to_beam(self._incoming_beam, autosaved_value)
            self.trigger_listeners(BeamPathUpdateOnInit(self))
        else:
            self.trigger_listeners(BeamPathUpdate(self))

    def _on_set_incoming_beam(self, incoming_beam, on_init):
        """
        Function called between incoming beam having been set and the change listeners being triggered. Used in classes
        which inherit this to change behaviour on set of incoming beam. Only called when the incoming beam is allowed
        to change

        Args:
            incoming_beam(PositionAndAngle): incoming beam
            on_init(bool): True for this is during init; False otherwise
        """
        pass

    def _on_in_beam_status_update(self, _):
        self.trigger_listeners(BeamPathUpdate(self))

    def _on_long_axis_change(self, displacement):
        """
        Changes the location of the movement strategy when the long axis (the axis along the beam) changes.
        For now assume that the movement is entirely perpendicular to the natural beam.
        Args:
            displacement: the change in the long axis
        """
        offset_position = Position(0, displacement)
        self._movement_strategy.offset_position_at_zero(offset_position)
        self.trigger_listeners(BeamPathUpdate(self))

    def get_outgoing_beam(self):
        """
        Returns the outgoing beam. This class is overridden by components which affect the beam angle.
        Returns (PositionAndAngle): the outgoing beam based on the incoming beam and any interaction with the component
        """
        return self._incoming_beam

    def calculate_beam_interception(self):
        """
        Returns: the position at the point where the components possible movement intercepts the beam (the beam is
            the theta beam if set or the incoming beam if not)
        """
        return self._movement_strategy.calculate_interception(self._theta_incoming_beam_if_set_else_incoming_beam())

    def _set_position_relative_to_beam(self, displacement):
        """
        Set the position of the component relative to the beam for the given value based on its movement strategy.
        For instance this could set the height above the beam for a vertically moving component
        Args:
            displacement: the value to set away from the beam, e.g. height
        """
        self._movement_strategy.set_distance_relative_to_beam(self._incoming_beam, displacement)
        self.trigger_listeners(BeamPathUpdate(self))

    def _get_position_relative_to_beam(self):
        """

        Returns: the displacement of the component relative to the beam, E.g. The distance along the movement
            axis of the component from the intercept with the beam. Beam is theta beam if set otherwise incoming beam

        """
        return self._movement_strategy.get_distance_relative_to_beam(
            self._theta_incoming_beam_if_set_else_incoming_beam())

    def _theta_incoming_beam_if_set_else_incoming_beam(self):
        """
        If this is the component defining theta then measuring relative to the incoming beam makes no sense it will
        always be zero, so instead measure with respect to the setpoint beam. This function returns the correct beam.
        Returns: theta incoming beam if this is not None; otherwise returns incoming beam

        """
        if self.substitute_incoming_beam_for_displacement is None:
            beam = self._incoming_beam
        else:
            beam = self.substitute_incoming_beam_for_displacement
        return beam

    def _displacement_update(self, displacement):
        """
        Update value and alarms of the displacement axis. The displacement is from the zero position, E.g. The distance
            along the movement axis of the component from the set zero position.

        Args:
            displacement (float): The displacement in mantid coordinates to set the axis to
        """
        self._movement_strategy.set_displacement(displacement)
        self.trigger_listeners(BeamPathUpdate(self))

    def _get_displacement(self):
        """
        Returns: The displacement of the component from the zero position, E.g. The distance along the movement
            axis of the component from the set zero position.
        """
        return self._movement_strategy.get_displacement()

    def _get_displacement_for(self, position_relative_to_beam):
        """
        Get the displacement for a given position relative to the beam
        Args:
            position_relative_to_beam (float): position to get the displacement for

        Returns (float): displacement in mantid coordinates
        """

        return self._movement_strategy.get_displacement_relative_to_beam_for(self._incoming_beam,
                                                                             position_relative_to_beam)

    def position_in_mantid_coordinates(self):
        """
        Returns (ReflectometryServer.geometry.Position): The set point position of this component in mantid coordinates.
        """
        return self._movement_strategy.position_in_mantid_coordinates()

    def get_distance_relative_to_beam_in_mantid_coordinates(self):
        """
        Returns (ReflectometryServer.geometry.Position): distance to the beam in mantid coordinates as a vector, beam
            is the theta beam if set otherwise incoming beam
        """
        return self._movement_strategy.get_distance_relative_to_beam_in_mantid_coordinates(
            self._theta_incoming_beam_if_set_else_incoming_beam())

    def intercept_in_mantid_coordinates(self, on_init=False):
        """
        Calculates the position of the intercept between the incoming beam and the movement axis of this component.

        Args:
            on_init(Boolean): Whether this is being called on initialisation

        Returns (ReflectometryServer.geometry.Position): The position of the beam intercept in mantid coordinates.
        """
        autosaved_value = self.axis[ChangeAxis.POSITION].autosaved_value
        if on_init and autosaved_value is not None:
            init_from_motor = self.axis[ChangeAxis.POSITION].init_from_motor
            # If this is before the motor is initialised then this will be called when it is and so we set it to 0
            if init_from_motor is None:
                init_from_motor = 0
            intercept_displacement = init_from_motor - autosaved_value
        else:
            offset = self.axis[ChangeAxis.POSITION].get_relative_to_beam() or 0
            intercept_displacement = self._get_displacement() - offset
        return self._movement_strategy.position_in_mantid_coordinates(intercept_displacement)

    @property
    def is_in_beam(self):
        """
        Returns: the in beam status
        """
        return self.in_beam_manager.get_is_in_beam()

    @is_in_beam.setter
    def is_in_beam(self, is_in_beam):
        """
        Updates the components in_beam status and notifies the beam path update listener
        Args:
            is_in_beam: True if set the component to be in the beam; False otherwise
        """
        self.in_beam_manager.set_is_in_beam(is_in_beam)
        self.trigger_listeners(BeamPathUpdate(self))
        for axis in self.axis.values():
            axis.trigger_listeners(PhysicalMoveUpdate(axis))

    def initialise_is_in_beam_from_file(self, is_in_beam):
        """
        Initialise the is in beam from file
        :param is_in_beam: True component is in beam; False otherwise
        """
        self.in_beam_manager.initialise_is_in_beam_from_file(is_in_beam)
        self.trigger_listeners(BeamPathUpdate(self))
        for axis in self.axis.values():
            axis.trigger_listeners(PhysicalMoveUpdate(axis))

    def incoming_beam_auto_save(self):
        """
        Save the current incoming beam to autosave file if the incoming beam can not be changed
        i.e. only in disable mode
        """
        if not self.incoming_beam_can_change:
            disable_mode_autosave.write_parameter(self._name, self._incoming_beam)

    def init_beam_from_autosave(self):
        """
        Restore the autosaved incoming beam when autosave value is found and component is in non changing beamline mode
        i.e. only in disabled mode
        """
        if not self.incoming_beam_can_change:
            incoming_beam = disable_mode_autosave.read_parameter(self._name, None)
            if incoming_beam is None:
                incoming_beam = PositionAndAngle(0, 0, 0)
                logger.error("Incoming beam was not initialised for component {}".format(self._name))
            self.set_incoming_beam(incoming_beam, force=True, on_init=True)
            # re trigger on init specifically so that if this is the component theta depends on theta get reset
            for axis in self.axis.values():
                axis.trigger_listeners(InitUpdate())

    def __repr__(self):
        return f"{self._name}: {self.__class__.__name__} {id(self)}"


class _BeamPathCalcWithAngle(TrackingBeamPathCalc):
    """
    Calculator for the beam path when it interacts with a component that can be displaced and rotated relative to the
    beam. The rotation angle is set implicitly and is read only.
    """
    def __init__(self, name, movement_strategy, is_reflecting):
        """
        Initialise.
        Args:
            name (str): name of this beam path calc (used for autosave key)
            movement_strategy (ReflectometryServer.movement_strategy.LinearMovementCalc): strategy for calculating the
                interception between the movement of the component and the beam.
                is_reflecting (bool): Whether the component reflects or just tracks the beam.
        """
        super(_BeamPathCalcWithAngle, self).__init__(name, movement_strategy)
        self._angular_displacement = 0.0
        self._is_reflecting = is_reflecting

    def _get_angular_displacement(self):
        """
        Returns: the angle of the component relative to the natural (straight through) beam measured clockwise from the
            horizon in the incoming beam direction.
        """
        return self._angular_displacement

    def _set_angular_displacement(self, angle):
        """
        Set the angular displacement relative to the straight-through beam.
        Args:
            angle: angle to set
        """
        self._angular_displacement = angle
        if self._is_reflecting:
            self.trigger_listeners(BeamPathUpdate(self))

    def _set_angle_relative_to_beam(self, angle):
        """
        Set the angle of the component relative to the beamline
        Args:
            angle: angle to set the component at
        """
        self._set_angular_displacement(self._get_angle_for(angle))

    def _get_angle_relative_to_beam(self):
        """
        Returns (float): the angle of the component relative to the incoming beam
        """
        return self._angular_displacement - self._incoming_beam.angle

    def _get_angle_for(self, position_relative_to_beam):
        """
        Get the displacement for a given angle relative to the beam
        Args:
            position_relative_to_beam (float): position to get the displacement for

        Returns (float): displacement in mantid coordinates
        """
        return position_relative_to_beam + self._incoming_beam.angle

    def get_outgoing_beam(self):
        """
        Returns: the outgoing beam based on the last set incoming beam and any interaction with the component
        """
        if not self.is_in_beam or not self._is_reflecting:
            return self._incoming_beam

        target_position = self.calculate_beam_interception()
        angle_between_beam_and_component = (self._angular_displacement - self._incoming_beam.angle)
        angle = angle_between_beam_and_component * 2 + self._incoming_beam.angle
        outgoing_beam = PositionAndAngle(target_position.y, target_position.z, angle)
        return outgoing_beam


class SettableBeamPathCalcWithAngle(_BeamPathCalcWithAngle):
    """
    Calculator for the beam path when it interacts with a component that can be displaced and rotated relative to the
    beam, and where the angle can be both read and set explicitly.
    """
    def __init__(self, name, movement_strategy, is_reflecting):
        super(SettableBeamPathCalcWithAngle, self).__init__(name, movement_strategy, is_reflecting)
        self.axis[ChangeAxis.ANGLE] = BeamPathCalcAxis(ChangeAxis.ANGLE,
                                                       self._get_angle_relative_to_beam,
                                                       self._set_angle_relative_to_beam,
                                                       self._get_angle_for,
                                                       self._get_angular_displacement,
                                                       self._set_angular_displacement,
                                                       self._init_angle_from_motor)

    def _init_angle_from_motor(self, angle):
        """
        Initialise the angle of this component from a motor axis value.

        Args:
            angle(float): The angle read from the motor
        """
        self.axis[ChangeAxis.ANGLE].init_from_motor = angle
        if self.axis[ChangeAxis.ANGLE].autosaved_value is None:
            logger.debug(f"Setting {self._name} angle initial value from motor to {angle}")
            self._angular_displacement = angle
        self.axis[ChangeAxis.ANGLE].trigger_listeners(InitUpdate())
        if self._is_reflecting:
            self.trigger_listeners(BeamPathUpdateOnInit(self))

    def _on_set_incoming_beam(self, incoming_beam, on_init):
        if on_init:
            # Beam has changed position so reapply autosave which is relative to beam, caller will trigger beampath
            # update init so this should not trigger beam path update
            autosaved_value = self.axis[ChangeAxis.ANGLE].autosaved_value
            if autosaved_value is not None:
                self._angular_displacement = self._get_angle_for(autosaved_value)


class BeamPathCalcThetaRBV(_BeamPathCalcWithAngle):
    """
    A reflecting beam path calculator which has a read only angle based on the angle to a list of beam path
    calculations. This is used for example for Theta where the angle is the angle to the next enabled component.
    """
    _angle_to: List[Tuple[TrackingBeamPathCalc, TrackingBeamPathCalc, List[ChangeAxis]]]

    def __init__(self, name, movement_strategy, theta_setpoint_beam_path_calc):
        """
        Initialise.
        Args:
            name (str): name of this beam path calc (used for autosave key)
            movement_strategy: movement strategy to use
            theta_setpoint_beam_path_calc (ReflectometryServer.beam_path_calc.BeamPathCalcThetaSP)


        """
        super(BeamPathCalcThetaRBV, self).__init__(name, movement_strategy, is_reflecting=True)
        self.axis[ChangeAxis.ANGLE] = BeamPathCalcAxis(ChangeAxis.ANGLE,
                                                       self._get_angle_relative_to_beam,
                                                       self._set_angle_relative_to_beam)

        self.axis[ChangeAxis.ANGLE].can_define_axis_position_as = False
        self._angle_to = []
        self.theta_setpoint_beam_path_calc = theta_setpoint_beam_path_calc
        self._add_pre_trigger_function(BeamPathUpdate, self._set_incoming_beam_at_next_angled_to_component)

    def add_angle_to(self, readback_beam_path_calc, setpoint_beam_path_calc, axes):
        """
        Add angle to these beam path calcs and setpoints on this axis on which to base the angle and setpoint on which
            the offset is taken. This add it to the end of the list.
        Args:
            readback_beam_path_calc (ReflectometryServer.beam_path_calc.TrackingBeamPathCalc): readback calc
            setpoint_beam_path_calc (ReflectometryServer.beam_path_calc.TrackingBeamPathCalc): set point calc needed for
                the offset from the beam that should be used
            axes (List[ChangeAxis]): axes on which to base the angle to
        """
        self._angle_to.append((readback_beam_path_calc, setpoint_beam_path_calc, axes))

        # add to the physical change for the rbv so that we don't get an infinite loop
        # and add to beamline change of set point because no loop is created from the setpoint action
        for axis in axes:
            readback_beam_path_calc.axis[axis].add_listener(PhysicalMoveUpdate, self._angle_update)
            readback_beam_path_calc.axis[axis].add_listener(AxisChangingUpdate, self._on_is_changing_change)
        readback_beam_path_calc.in_beam_manager.add_listener(PhysicalMoveUpdate, self._angle_update)

        setpoint_beam_path_calc.add_listener(BeamPathUpdate, self._angle_update)
<<<<<<< HEAD
        setpoint_beam_path_calc.add_listener(BeamPathUpdateOnInit, self._angle_update)
        readback_beam_path_calc.axis[axis].add_listener(AxisChangingUpdate, self._on_is_changing_change)
=======
>>>>>>> c46c16e3
        readback_beam_path_calc.in_beam_manager.add_listener(AxisChangingUpdate, self._on_is_changing_change)

    def _on_is_changing_change(self, _):
        """
        Updates the changing state of this component. Theta is changing if an axis on the first in beam component is
        changing or if there are no in beam components and one out of beam component is changing

        Args:
            _ (AxisChangingUpdate): The update event
        """
        theta_is_changing = False
        for readback_beam_path_calc, _, axes in self._angle_to:
            axis_is_changing = False
            for axis in axes:
                axis_is_changing |= readback_beam_path_calc.axis[axis].is_changing
            theta_is_changing = theta_is_changing or axis_is_changing
            if readback_beam_path_calc.is_in_beam:
                theta_is_changing = axis_is_changing
                break

        self.axis[ChangeAxis.ANGLE].is_changing = theta_is_changing

    def _angle_update(self, _):
        self._set_angular_displacement(self._set_up_next_component_and_return_angle_set_by_it(self._incoming_beam))

    def _set_up_next_component_and_return_angle_set_by_it(self, incoming_beam):
        """
        Finds the component to point theta at (i.e. first in beam component). Sets this up as defining theta and returns
        the angle this needs theta to be.

        Also sets alarms for current axis, sets beampath on selected_component and clears it for non-selected

        Returns: the angle in mantid coordinates that a mirror would be needed to be placed at to reflect the
            beam to the next component or reflect the beam at the given angle; or nan if there isn't a component in the
            beam
        """

        # clear previous incoming theta beam on all components
        for readback_beam_path_calc, _, _ in self._angle_to:
            readback_beam_path_calc.substitute_incoming_beam_for_displacement = None

        for readback_beam_path_calc, set_point_beam_path_calc, axes in self._angle_to:
            if readback_beam_path_calc.is_in_beam:
                if ChangeAxis.POSITION in axes:
                    other_pos = readback_beam_path_calc.position_in_mantid_coordinates()
                    set_point_offset = set_point_beam_path_calc.get_distance_relative_to_beam_in_mantid_coordinates()
                    this_pos = self._movement_strategy.calculate_interception(incoming_beam)

                    opp = other_pos.y - set_point_offset.y - this_pos.y
                    adj = other_pos.z - set_point_offset.z - this_pos.z
                    # x = degrees(atan2(opp, adj)) is angle in room co-ords to component
                    # x = x - incoming_beam.angle : is 2 theta
                    # x = x / 2.0: is theta
                    # x + incoming_beam.angle: angle of sample in room coordinate

                    angle_of_outgoing_beam = degrees(atan2(opp, adj))
                elif ChangeAxis.ANGLE in axes:
                    # rbv should not include setpoint offset angle
                    other_angle = readback_beam_path_calc.axis[ChangeAxis.ANGLE].get_displacement()
                    other_setpoint_offset = set_point_beam_path_calc.axis[ChangeAxis.ANGLE].get_relative_to_beam()
                    angle_of_outgoing_beam = other_angle - other_setpoint_offset
                else:
                    raise RuntimeError("Theta can not depend on the {} axes".format(axes))

                angle = (angle_of_outgoing_beam - incoming_beam.angle) / 2.0 + incoming_beam.angle
                # set the beam path for the selected component
                readback_beam_path_calc.substitute_incoming_beam_for_displacement = \
                    self.theta_setpoint_beam_path_calc.get_outgoing_beam()

                # set the most major alarm from component setting the angle
                severity, status = AlarmSeverity.No, AlarmStatus.No
                for axis in axes:
                    axis_severity, axis_status = readback_beam_path_calc.axis[axis].alarm
                    if axis_severity > severity:
                        severity, status = axis_severity, axis_status
                self.axis[ChangeAxis.ANGLE].set_alarm(severity, status)

                break
        else:
            angle = float("NaN")
            # noinspection PyTypeChecker
            self.axis[ChangeAxis.ANGLE].set_alarm(AlarmSeverity.Major, AlarmStatus.Link)
        return angle

    def _on_set_incoming_beam(self, incoming_beam, on_init):
        """
        Function called between incoming beam having been set and the change listeners being triggered.
        In this case we need to calculate a new angle because out angle is the angle of the mirror needed to bounce the
        beam from the incoming beam to the outgoing beam.

        Args:
            incoming_beam(PositionAndAngle): incoming beam
            on_init(bool): True if during initialisation
        """
        self._angular_displacement = self._set_up_next_component_and_return_angle_set_by_it(incoming_beam)

    def _set_incoming_beam_at_next_angled_to_component(self):
        """
        Sets the incoming beam at the next disabled component in beam that this theta component is angled to.
        """
        for readback_beam_path_calc, _, _ in self._angle_to:
            if not readback_beam_path_calc.incoming_beam_can_change and readback_beam_path_calc.is_in_beam:
                readback_beam_path_calc.set_incoming_beam(self.get_outgoing_beam(), force=True)
                break


class BeamPathCalcThetaSP(SettableBeamPathCalcWithAngle):
    """
    A calculation for theta SP which takes an angle to parameter. This allows changes in theta to change the incoming
    beam on the component it is pointing at when in disable mode. It will only change the beam if the component is in
    the beam.
    """
    _angle_to: List[Tuple[TrackingBeamPathCalc, ChangeAxis]]

    def __init__(self, name, movement_strategy):
        """
        Initialise.
        Args:
            name (str): name of this beam path calc (used for autosave key)
            movement_strategy: movement strategy to use
        """
        super(BeamPathCalcThetaSP, self).__init__(name, movement_strategy, is_reflecting=True)
        self._angle_to = []
        self._add_pre_trigger_function(BeamPathUpdate, self._set_incoming_beam_at_next_angled_to_component)
        self._add_pre_trigger_function(BeamPathUpdateOnInit, self._set_incoming_beam_at_next_angled_to_component)

    def add_angle_to(self, beam_path_calc, axes):
        """
        Add beam path calc that will be used to initialise setpoint
        Args:
            beam_path_calc (ReflectometryServer.beam_path_calc.TrackingBeamPathCalc): calc to use
            axes (List[ChangeAxis]): axes on which to base the angle to
        Returns:

        """
        self._angle_to.append((beam_path_calc, axes))
        for axis in axes:
            beam_path_calc.axis[axis].add_listener(InitUpdate, self._init_listener)
        beam_path_calc.in_beam_manager.add_listener(InitUpdate, self._init_listener)

    def _init_listener(self, _):
        """
        Initialises the theta angle. Listens on the component(s) this theta is angled to, and is triggered once that
        component has read an initial position.

        Args:
            _: The init update event
        """
        autosaved_value = self.axis[ChangeAxis.ANGLE].autosaved_value
        if autosaved_value is None:
            angle_to_init = self._calc_angle_from_next_component(self._incoming_beam)
            self._angular_displacement = 0 if isnan(angle_to_init) else angle_to_init

        else:
            self._angular_displacement = self._incoming_beam.angle + autosaved_value

        self.axis[ChangeAxis.ANGLE].trigger_listeners(InitUpdate())
        self.trigger_listeners(BeamPathUpdateOnInit(self))

    def _calc_angle_from_next_component(self, incoming_beam):
        """
        Calculates the theta angle based on the position of the theta component and the beam intercept or angle of the
        next component on the beam it is angled to.

        Returns: half the angle to the next enabled beam path calc, or nan if there isn't one.
        """
        for setpoint_beam_path_calc, axis in self._angle_to:
            if setpoint_beam_path_calc.is_in_beam:
                if ChangeAxis.POSITION in axis:
                    other_pos = setpoint_beam_path_calc.intercept_in_mantid_coordinates(on_init=True)
                    this_pos = self._movement_strategy.calculate_interception(incoming_beam)

                    opp = other_pos.y - this_pos.y
                    adj = other_pos.z - this_pos.z
                    # x = degrees(atan2(opp, adj)) is angle in room co-ords to component
                    # x = x - incoming_beam.angle : is 2 theta
                    # x = x / 2.0: is theta
                    # x + incoming_beam.angle: angle of sample in room coordinate

                    angle_of_outgoing_beam = degrees(atan2(opp, adj))
                elif ChangeAxis.ANGLE in axis:
                    angle_of_outgoing_beam = setpoint_beam_path_calc.axis[ChangeAxis.ANGLE].get_displacement()
                    # if there is an auto saved offset then take this off before calculating theta
                    offset = setpoint_beam_path_calc.axis[ChangeAxis.ANGLE].autosaved_value
                    if offset is not None:
                        init_from_motor = setpoint_beam_path_calc.axis[ChangeAxis.ANGLE].init_from_motor
                        if init_from_motor is None:
                            init_from_motor = 0
                        angle_of_outgoing_beam = init_from_motor - offset
                else:
                    raise RuntimeError("Can not set theta angle based on {} axis".format(axis))

                angle = (angle_of_outgoing_beam - incoming_beam.angle) / 2.0 + incoming_beam.angle
                break
        else:
            angle = float("NaN")
        return angle

    def _set_incoming_beam_at_next_angled_to_component(self):
        """
        Sets the incoming beam at the next disabled component in beam that this theta component is angled to.
        """
        for angle_to, _ in self._angle_to:
            if not angle_to.incoming_beam_can_change and angle_to.is_in_beam:
                angle_to.set_incoming_beam(self.get_outgoing_beam(), force=True)
                break<|MERGE_RESOLUTION|>--- conflicted
+++ resolved
@@ -27,7 +27,10 @@
     """
     Event that is triggered when the path of the beam has changed.
     """
-    source: 'TrackingBeamPathCalc'  # The source of the beam path change. (the beam path calc itself)
+    # The source of the beam path change. (the beam path calc itself);
+    # None for whole beamline
+    source: Optional['TrackingBeamPathCalc']
+
 
 
 @dataclass
@@ -684,14 +687,12 @@
         for axis in axes:
             readback_beam_path_calc.axis[axis].add_listener(PhysicalMoveUpdate, self._angle_update)
             readback_beam_path_calc.axis[axis].add_listener(AxisChangingUpdate, self._on_is_changing_change)
+            readback_beam_path_calc.axis[axis].add_listener(AxisChangingUpdate, self._on_is_changing_change)
         readback_beam_path_calc.in_beam_manager.add_listener(PhysicalMoveUpdate, self._angle_update)
 
         setpoint_beam_path_calc.add_listener(BeamPathUpdate, self._angle_update)
-<<<<<<< HEAD
         setpoint_beam_path_calc.add_listener(BeamPathUpdateOnInit, self._angle_update)
-        readback_beam_path_calc.axis[axis].add_listener(AxisChangingUpdate, self._on_is_changing_change)
-=======
->>>>>>> c46c16e3
+
         readback_beam_path_calc.in_beam_manager.add_listener(AxisChangingUpdate, self._on_is_changing_change)
 
     def _on_is_changing_change(self, _):
@@ -804,7 +805,7 @@
     beam on the component it is pointing at when in disable mode. It will only change the beam if the component is in
     the beam.
     """
-    _angle_to: List[Tuple[TrackingBeamPathCalc, ChangeAxis]]
+    _angle_to: List[Tuple[TrackingBeamPathCalc, List[ChangeAxis]]]
 
     def __init__(self, name, movement_strategy):
         """
